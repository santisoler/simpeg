[bumpversion]
<<<<<<< HEAD
current_version = 0.1.17
=======
current_version = 0.1.18
>>>>>>> f8b0ea53
files = setup.py SimPEG/__init__.py docs/conf.py
<|MERGE_RESOLUTION|>--- conflicted
+++ resolved
@@ -1,7 +1,3 @@
 [bumpversion]
-<<<<<<< HEAD
-current_version = 0.1.17
-=======
 current_version = 0.1.18
->>>>>>> f8b0ea53
 files = setup.py SimPEG/__init__.py docs/conf.py
