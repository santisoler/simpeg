--- conflicted
+++ resolved
@@ -1,11 +1,7 @@
-<<<<<<< HEAD
-from matplotlib import pyplot as plt, colors
-import numpy as np
-=======
 import numpy as np
 from matplotlib import colors
 from matplotlib import pyplot as plt
->>>>>>> 0f5b437b
+
 
 
 def plotIsoFreqNSimpedance(
