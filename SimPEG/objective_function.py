--- conflicted
+++ resolved
@@ -1,10 +1,7 @@
-<<<<<<< HEAD
+from __future__ import annotations
 from abc import ABC, abstractmethod, abstractproperty
-=======
-from __future__ import annotations
 
 import numbers
->>>>>>> ec7d6295
 import numpy as np
 
 from discretize.tests import check_derivative
@@ -264,12 +261,7 @@
         else:
             nP = None
 
-<<<<<<< HEAD
         self._nP = nP
-=======
-        super().__init__(nP=nP)
-
->>>>>>> ec7d6295
         self.objfcts = objfcts
         self._multipliers = multipliers
         self._unpack_on_add = unpack_on_add
@@ -382,150 +374,6 @@
                     target += [fct]
 
         return [fun for fun in target if fun]
-
-<<<<<<< HEAD
-    def _validate_objective_functions(self, objective_functions):
-        """Validate objective functions.
-
-        Check if the objective functions have the right types, and if
-        they all have the same number of parameters.
-
-        """
-        for function in objective_functions:
-            if not isinstance(function, BaseObjectiveFunction):
-                raise TypeError(
-                    "Unrecognized objective function type "
-                    f"{function.__class__.__name__} in 'objfcts'. "
-                    "All objective functions must inherit from BaseObjectiveFunction."
-                )
-        number_of_parameters = [f.nP for f in objective_functions if f.nP != "*"]
-        if number_of_parameters:
-            all_equal = all(np.equal(number_of_parameters, number_of_parameters[0]))
-            if not all_equal:
-                np_list = [f.nP for f in objective_functions]
-                raise ValueError(
-                    f"Invalid number of parameters '{np_list}' found in "
-                    "objective functions. Except for the ones with '*', they all "
-                    "must have the same number of parameters."
-                )
-
-    def _validate_multipliers(self, multipliers):
-        """Validate multipliers.
-
-        Check if the multipliers have the right types.
-
-        """
-        for multiplier in multipliers:
-            if type(multiplier) not in self._multiplier_types:
-                valid_types = ", ".join(str(t) for t in self._multiplier_types)
-                raise TypeError(
-                    f"Invalid multiplier '{multiplier}' of type '{type(multiplier)}'. "
-                    "Objective functions can only be multiplied by " + valid_types
-                )
-
-    def _check_length_objective_funcs_multipliers(
-        self, objective_functions, multipliers
-    ):
-        """Check if objective functions and multipliers have the same length."""
-        if len(objective_functions) != len(multipliers):
-            raise ValueError(
-                "Inconsistent number of elements between objective functions "
-                f"('{len(objective_functions)}') and multipliers "
-                f"('{len(multipliers)}'). They must have the same number of parameters."
-            )
-=======
-
-class L2ObjectiveFunction(BaseObjectiveFunction):
-    r"""Weighted least-squares objective function class.
-
-    Weighting least-squares objective functions in SimPEG are defined as follows:
-
-    .. math::
-        \phi = \big \| \mathbf{W} f(\mathbf{m}) \big \|_2^2
-
-    where :math:`\mathbf{m}` are the model parameters, :math:`f` is a mapping operator,
-    and :math:`\mathbf{W}` is the weighting matrix.
-
-    Parameters
-    ----------
-    nP : int
-        Number of model parameters.
-    mapping : SimPEG.mapping.BaseMap
-        A SimPEG mapping object that maps from the model space to the
-        quantity evaluated in the objective function.
-    W : None or scipy.sparse.csr_matrix
-        The weighting matrix applied in the objective function. By default, this
-        is set to the identity matrix.
-    has_fields : bool
-        If ``True``, predicted fields for a simulation and a given model can be
-        used to evaluate the objective function quickly.
-    counter : None or SimPEG.utils.Counter
-        Assign a SimPEG ``Counter`` object to store iterations and run-times.
-    debug : bool
-        Print debugging information.
-    """
-
-    def __init__(
-        self,
-        nP=None,
-        mapping=None,
-        W=None,
-        has_fields=False,
-        counter=None,
-        debug=False,
-    ):
-        # Check if nP and shape of W are consistent
-        if W is not None and nP is not None and nP != W.shape[1]:
-            raise ValueError(
-                f"Number of parameters nP ('{nP}') doesn't match the number of "
-                f"rows ('{W.shape[1]}') of the weights matrix W."
-            )
-        super().__init__(
-            nP=nP,
-            mapping=mapping,
-            has_fields=has_fields,
-            debug=debug,
-            counter=counter,
-        )
-        if W is not None and self.nP == "*":
-            self._nP = W.shape[1]
-        self._W = W
-
-    @property
-    def W(self):
-        """Weighting matrix applied in the objective function.
-
-        Returns
-        -------
-        scipy.sparse.csr_matrix
-            The weighting matrix applied in the objective function.
-        """
-        if getattr(self, "_W", None) is None:
-            if self._nC_residual != "*":
-                self._W = sp.eye(self._nC_residual)
-            else:
-                self._W = Identity()
-        return self._W
-
-    def __call__(self, m):
-        """Evaluate the objective function for a given model."""
-        r = self.W * (self.mapping * m)
-        return r.dot(r)
-
-    def deriv(self, m):
-        # Docstring inherited from BaseObjectiveFunction
-        return 2 * self.mapping.deriv(m).T * (self.W.T * (self.W * (self.mapping * m)))
-
-    def deriv2(self, m, v=None):
-        # Docstring inherited from BaseObjectiveFunction
-        if v is not None:
-            return (
-                2
-                * self.mapping.deriv(m).T
-                * (self.W.T * (self.W * (self.mapping.deriv(m) * v)))
-            )
-        W = self.W * self.mapping.deriv(m)
-        return 2 * W.T * W
 
 
 def _validate_objective_functions(objective_functions):
@@ -576,5 +424,4 @@
             "Inconsistent number of elements between objective functions "
             f"('{len(objective_functions)}') and multipliers "
             f"('{len(multipliers)}'). They must have the same number of parameters."
-        )
->>>>>>> ec7d6295
+        )