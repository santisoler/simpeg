--- conflicted
+++ resolved
@@ -6,13 +6,7 @@
 import numpy as np
 import SimPEG
 from SimPEG.EM.Base import BaseEMSurvey
-<<<<<<< HEAD
-from SimPEG import Survey, Utils
-import numpy as np
-from SimPEG.Utils import Zero, Identity
-=======
 from SimPEG import Utils
->>>>>>> 7fd7d41a
 from SimPEG.EM.Static.SIP.SrcSIP import BaseSrc
 from SimPEG.EM.Static.SIP.RxSIP import BaseRx
 import uuid
