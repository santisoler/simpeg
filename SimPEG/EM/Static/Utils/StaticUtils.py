--- conflicted
+++ resolved
@@ -957,17 +957,11 @@
         topo = np.zeros(ZC.shape[0])
         topoCC = np.zeros(ZC.shape[0])
         for i in range(ZC.shape[0]):
-<<<<<<< HEAD
-            ind = np.argmax(ZC[i, :][~ACTIND[i, :]])
-            topo[i] = ZC[i, :][~ACTIND[i, :]].max() + mesh.hz[~ACTIND[i, :]][ind]*0.5
-            topoCC[i] = ZC[i, :][~ACTIND[i, :]].max()
-=======
             ind = np.argmax(ZC[i, :][ACTIND[i, :]])
             topo[i] = (
                 ZC[i, :][ACTIND[i, :]].max() + mesh.hz[ACTIND[i, :]][ind]*0.5
                 )
             topoCC[i] = ZC[i, :][ACTIND[i, :]].max()
->>>>>>> d7da45d1
 
         return mesh2D, topoCC
 
@@ -980,37 +974,23 @@
         topo = np.zeros(YC.shape[0])
         topoCC = np.zeros(YC.shape[0])
         for i in range(YC.shape[0]):
-<<<<<<< HEAD
-            ind = np.argmax(YC[i, :][~ACTIND[i, :]])
-            topo[i] = YC[i, :][~ACTIND[i, :]].max() + mesh.hy[~ACTIND[i, :]][ind]*0.5
-            topoCC[i] = YC[i, :][~ACTIND[i, :]].max()
-=======
             ind = np.argmax(YC[i, :][ACTIND[i, :]])
             topo[i] = (
                 YC[i, :][ACTIND[i, :]].max() + mesh.hy[ACTIND[i, :]][ind]*0.5
                 )
             topoCC[i] = YC[i, :][ACTIND[i, :]].max()
->>>>>>> d7da45d1
 
         return mesh1D, topoCC
 
 
-<<<<<<< HEAD
-def drapeTopotoLoc(mesh, topo, pts, actind=None):
-=======
 def drapeTopotoLoc(mesh, pts, actind=None, topo=None):
->>>>>>> d7da45d1
     """
         Drape location right below (cell center) the topography
     """
     if mesh.dim == 2:
         if pts.ndim > 1:
             raise Exception("pts should be 1d array")
-<<<<<<< HEAD
-    elif mesh.dim ==3:
-=======
     elif mesh.dim == 3:
->>>>>>> d7da45d1
         if pts.shape[1] == 3:
             raise Exception("shape of pts should be (x,3)")
     else:
@@ -1018,11 +998,7 @@
     if actind is None:
         actind = Utils.surface2ind_topo(mesh, topo)
 
-<<<<<<< HEAD
-    meshtemp, topoCC = gettopoCC(mesh, ~actind)
-=======
     meshtemp, topoCC = gettopoCC(mesh, actind)
->>>>>>> d7da45d1
     inds = Utils.closestPoints(meshtemp, pts)
     out = np.c_[pts, topoCC[inds]]
     return out