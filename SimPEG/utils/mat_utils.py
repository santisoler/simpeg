--- conflicted
+++ resolved
@@ -124,10 +124,6 @@
 
     """
 
-<<<<<<< HEAD
-
-=======
->>>>>>> cce4ff1b
     if seed is not None:
         np.random.seed(seed)
 
@@ -137,18 +133,6 @@
 
     # transform to ComboObjectiveFunction if required
     if getattr(combo_objfct, "objfcts", None) is None:
-<<<<<<< HEAD
-        combo = 1. * combo_objfct
-    else:
-        combo = combo_objfct
-
-    # create Field for data misfit if necessary and not provided
-    if fields_list is None:
-        f = []
-        for k, obj in enumerate(combo.objfcts):
-            if hasattr(obj, "simulation"):
-                f += [obj.simulation.fields(model)]
-=======
         combo_objfct = 1. * combo_objfct
 
     # create Field for data misfit if necessary and not provided
@@ -157,37 +141,20 @@
         for k, obj in enumerate(combo_objfct.objfcts):
             if hasattr(obj, "simulation"):
                 fields_list += [obj.simulation.fields(model)]
->>>>>>> cce4ff1b
             else:
                 # required to put None to conserve it in the list
                 # The idea is that the function can have a mixed of dmis and reg terms
                 # (see test)
-<<<<<<< HEAD
-                f += [None]
-    else:
-        if not isinstance(fields_list, (list, tuple, np.ndarray)):
-            f = [fields_list]
-        else:
-            f = fields_list
-
-    # Power iteration: estimate eigenvector
-    for i in range(n_pw_iter):
-        x1 = 0.
-        for j, (mult, obj) in enumerate(zip(combo.multipliers, combo.objfcts)):
-            if hasattr(obj, "simulation"): # if data misfit term
-                aux = obj.deriv2(model, v=x0, f=f[j])
-=======
                 fields_list += [None]
     elif not isinstance(fields_list, (list, tuple, np.ndarray)):
             fields_list = [fields_list]
 
-    #Power iteration: estimate eigenvector
+    # Power iteration: estimate eigenvector
     for i in range(n_pw_iter):
         x1 = 0.
         for j, (mult, obj) in enumerate(zip(combo_objfct.multipliers, combo_objfct.objfcts)):
             if hasattr(obj, "simulation"): # if data misfit term
                 aux = obj.deriv2(model, v=x0, f=fields_list[j])
->>>>>>> cce4ff1b
                 if not isinstance(aux, Zero):
                     x1 += mult * aux
             else:
@@ -198,15 +165,9 @@
 
     # Compute highest eigenvalue from estimated eigenvector
     eigenvalue=0.
-<<<<<<< HEAD
-    for j, (mult, obj) in enumerate(zip(combo.multipliers, combo.objfcts)):
-        if hasattr(obj, "simulation"): # if data misfit term
-            eigenvalue += mult * x0.dot(obj.deriv2(model, v=x0, f=f[j]))
-=======
     for j, (mult, obj) in enumerate(zip(combo_objfct.multipliers, combo_objfct.objfcts)):
         if hasattr(obj, "simulation"): # if data misfit term
             eigenvalue += mult * x0.dot(obj.deriv2(model, v=x0, f=fields_list[j]))
->>>>>>> cce4ff1b
         else:
             eigenvalue += mult * x0.dot(obj.deriv2(model, v=x0,))
 
