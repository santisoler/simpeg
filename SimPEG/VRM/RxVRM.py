from SimPEG import Survey
import properties

#########################################
# BASE RECEIVER CLASS FOR VRM
#########################################

class BaseRxVRM(Survey.BaseRx, properties.HasProperties):
    """Base VRM receiver class"""

    def __init__(self, locs, **kwargs):

        super(BaseRxVRM, self).__init__(locs, 'None', storeProjections=False, **kwargs)


#########################################
# POINT RECEIVER CLASS FOR VRM
#########################################

class Point(BaseRxVRM):
    """Point receiver"""

    times = properties.Array('Observation times', dtype=float)
    fieldType = properties.StringChoice('Field type', choices=["h", "b", "dhdt", "dbdt"])
    fieldComp = properties.StringChoice('Component of response', choices=["x", "y", "z"])

    # def __init__(self, locs, times, fieldType, fieldComp, **kwargs):
    def __init__(self, locs, **kwargs):
        assert locs.shape[1] == 3, 'locs must in 3-D (x,y,z).'
        super(Point, self).__init__(locs, **kwargs)

    @property
    def nTimes(self):
        """Number of measurements times."""
        if self.times is not None:
            return len(self.times)

    @property
    def nLocs(self):
        """Number of locations."""
        return self.locs.shape[0]

    @property
    def nD(self):
        """Number of data in the receiver."""
        if self.times is not None:
            return self.locs.shape[0] * len(self.times)


class SquareLoop(BaseRxVRM):
    """Square loop receiver

    Measurements with this type of receiver are the field, integrated over the
    area of the loop, then multiplied by the number of coils, then normalized
    by the dipole moment. As a result, the units for fields predicted with this
    type of receiver are the same as 'h', 'b', 'dhdt' and 'dbdt', respectively.

    """

    # _quad_order = None

    times = properties.Array('Observation times', dtype=float)
    width = properties.Float('Square loop width', min=1e-6)
    nTurns = properties.Integer('Number of loop turns', min=1, default=1)
    quadOrder = properties.Integer('Order for numerical quadrature integration over loop', min=1, max=7, default=3)
    fieldType = properties.StringChoice('Field type', choices=["h", "b", "dhdt", "dbdt"])
    fieldComp = properties.StringChoice('Component of response', choices=["x", "y", "z"])

    # def __init__(self, locs, times, width, nTurns, fieldType, fieldComp, **kwargs):
    def __init__(self, locs, **kwargs):

        # self._quad_order = kwargs.get('quad_order', 4)

        assert locs.shape[1] == 3, 'locs must in 3-D (x,y,z).'
        super(SquareLoop, self).__init__(locs, **kwargs)

    @property
    def nTimes(self):
        """Number of measurements times."""
        if self.times is not None:
            return len(self.times)

    @property
    def nLocs(self):
        """Number of locations."""
        return self.locs.shape[0]

    @property
    def nD(self):
        """Number of data in the receiver."""
<<<<<<< HEAD
        return self.locs.shape[0] * len(self.times)


class SquareLoop(BaseRxVRM):
    """Square loop receiver

    Measurements with this type of receiver are the field, integrated over the
    area of the loop, then multiplied by the number of coils, then normalized
    by the dipole moment. As a result, the units for fields predicted with this
    type of receiver are the same as 'h', 'b', 'dhdt' and 'dbdt', respectively.

    """

    _quad_order = None

    def __init__(self, locs, times, width, nTurns, fieldType, fieldComp, **kwargs):

        self._quad_order = kwargs.get('quad_order', 4)

        assert locs.shape[1] == 3, 'locs must in 3-D (x,y,z).'
        super(SquareLoop, self).__init__(locs, **kwargs)
        self.times = times
        assert isinstance(width, float), "Side length of square loop must be a float"
        self.width = width
        assert isinstance(nTurns, int), "Number of turns must be an integer"
        self.nTurns = nTurns
        assert fieldType in ['h', 'b', 'dhdt', 'dbdt'], '"fieldType" must be one of "h", "b", "dhdt" or "dbdt"'
        self.fieldType = fieldType
        assert fieldComp in ['x', 'y', 'z'], '"fieldComp" must be one of "x", "y" or "z"'
        self.fieldComp = fieldComp

    @property
    def nTimes(self):
        """Number of measurements times."""
        return len(self.times)

    @property
    def nLocs(self):
        """Number of locations."""
        return self.locs.shape[0]

    @property
    def nD(self):
        """Number of data in the receiver."""
        return self.locs.shape[0] * len(self.times)

    @property
    def quad_order(self):
        """Order for evaluation of integral using Gaussian quadrature"""
        return self._quad_order

    @quad_order.setter
    def quad_order(self, Val):

        assert isinstance(Val, int) and Val > 0, "Order of Gaussian quadrature must be an integer"
        assert Val < 8 and Val > 0, "Order of Gaussian quadrature must be a number from 1 to 7"

        self._quad_order = Val
=======
        if self.times is not None:
            return self.locs.shape[0] * len(self.times)
>>>>>>> 250bb3b4
<|MERGE_RESOLUTION|>--- conflicted
+++ resolved
@@ -88,66 +88,5 @@
     @property
     def nD(self):
         """Number of data in the receiver."""
-<<<<<<< HEAD
-        return self.locs.shape[0] * len(self.times)
-
-
-class SquareLoop(BaseRxVRM):
-    """Square loop receiver
-
-    Measurements with this type of receiver are the field, integrated over the
-    area of the loop, then multiplied by the number of coils, then normalized
-    by the dipole moment. As a result, the units for fields predicted with this
-    type of receiver are the same as 'h', 'b', 'dhdt' and 'dbdt', respectively.
-
-    """
-
-    _quad_order = None
-
-    def __init__(self, locs, times, width, nTurns, fieldType, fieldComp, **kwargs):
-
-        self._quad_order = kwargs.get('quad_order', 4)
-
-        assert locs.shape[1] == 3, 'locs must in 3-D (x,y,z).'
-        super(SquareLoop, self).__init__(locs, **kwargs)
-        self.times = times
-        assert isinstance(width, float), "Side length of square loop must be a float"
-        self.width = width
-        assert isinstance(nTurns, int), "Number of turns must be an integer"
-        self.nTurns = nTurns
-        assert fieldType in ['h', 'b', 'dhdt', 'dbdt'], '"fieldType" must be one of "h", "b", "dhdt" or "dbdt"'
-        self.fieldType = fieldType
-        assert fieldComp in ['x', 'y', 'z'], '"fieldComp" must be one of "x", "y" or "z"'
-        self.fieldComp = fieldComp
-
-    @property
-    def nTimes(self):
-        """Number of measurements times."""
-        return len(self.times)
-
-    @property
-    def nLocs(self):
-        """Number of locations."""
-        return self.locs.shape[0]
-
-    @property
-    def nD(self):
-        """Number of data in the receiver."""
-        return self.locs.shape[0] * len(self.times)
-
-    @property
-    def quad_order(self):
-        """Order for evaluation of integral using Gaussian quadrature"""
-        return self._quad_order
-
-    @quad_order.setter
-    def quad_order(self, Val):
-
-        assert isinstance(Val, int) and Val > 0, "Order of Gaussian quadrature must be an integer"
-        assert Val < 8 and Val > 0, "Order of Gaussian quadrature must be a number from 1 to 7"
-
-        self._quad_order = Val
-=======
         if self.times is not None:
-            return self.locs.shape[0] * len(self.times)
->>>>>>> 250bb3b4
+            return self.locs.shape[0] * len(self.times)