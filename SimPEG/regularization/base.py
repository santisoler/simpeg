from __future__ import annotations
from abc import abstractmethod
import warnings

import numpy as np
from discretize.base import BaseMesh
from typing import TYPE_CHECKING
from .. import maps
from ..objective_function import BaseObjectiveFunction, ComboObjectiveFunction
from .. import utils
from .regularization_mesh import RegularizationMesh

from SimPEG.utils.code_utils import deprecate_property, validate_ndarray_with_shape

if TYPE_CHECKING:
    from scipy.sparse import csr_matrix


class BaseRegularization(BaseObjectiveFunction):
    """Base regularization class.

    The ``BaseRegularization`` class defines properties and methods inherited by
    SimPEG regularization classes, and is not directly used to construct inversions.

    Parameters
    ----------
    mesh : SimPEG.regularization.RegularizationMesh, discretize.base.BaseMesh
        Mesh on which the regularization is discretized. This is not necessarily
        the same as the mesh on which the simulation is defined.
    active_cells : None, (n_cells, ) numpy.ndarray of bool
        Boolean array defining the set of :py:class:`~.regularization.RegularizationMesh`
        cells that are active in the inversion. If ``None``, all cells are active.
    mapping : None, SimPEG.maps.BaseMap
        The mapping from the model parameters to the active cells in the inversion.
        If ``None``, the mapping is set to :obj:`SimPEG.maps.IdentityMap`.
    reference_model : None, (n_param, ) numpy.ndarray
        Reference model. If ``None``, the reference model in the inversion is set to
        the starting model.
    units : None, str
        Units for the model parameters. Some regularization classes behave
        differently depending on the units; e.g. 'radian'.
    weights : None, dict
        Weight multipliers to customize the least-squares function.
        Each value is a numpy.ndarray of shape(:py:property:`~.regularization.RegularizationMesh.n_cells`, ).

    """

    _model = None
    _parent = None
    _W = None

    def __init__(
        self,
        mesh: RegularizationMesh | BaseMesh,
        active_cells: np.ndarray | None = None,
        mapping: maps.IdentityMap | None = None,
        reference_model: np.ndarray | None = None,
        units: str | None = None,
        weights: dict | None = None,
        **kwargs,
    ):
        if isinstance(mesh, BaseMesh):
            mesh = RegularizationMesh(mesh)

        if not isinstance(mesh, RegularizationMesh):
            raise TypeError(
                f"'regularization_mesh' must be of type {RegularizationMesh} or {BaseMesh}. "
                f"Value of type {type(mesh)} provided."
            )

        # Handle deprecated indActive argument
        if (key := "indActive") in kwargs:
            if active_cells is not None:
                raise ValueError(
                    f"Cannot simultaneously pass 'active_cells' and '{key}'. "
                    "Pass 'active_cells' only."
                )
            warnings.warn(
                f"The '{key}' argument has been deprecated, please use 'active_cells'. "
                "It will be removed in future versions of SimPEG.",
                DeprecationWarning,
                stacklevel=2,
            )
            active_cells = kwargs.pop(key)

        # Handle deprecated cell_weights argument
        if (key := "cell_weights") in kwargs:
            if weights is not None:
                raise ValueError(
                    f"Cannot simultaneously pass 'weights' and '{key}'. "
                    "Pass 'weights' only."
                )
            warnings.warn(
                f"The '{key}' argument has been deprecated, please use 'weights'. "
                "It will be removed in future versions of SimPEG.",
                DeprecationWarning,
                stacklevel=2,
            )
            weights = kwargs.pop(key)

        self._regularization_mesh = mesh
        self._weights = {}
        if active_cells is not None:
            self.active_cells = active_cells
        self.mapping = mapping  # Set mapping using the setter
        self.reference_model = reference_model
        self.units = units
        if weights is not None:
            if not isinstance(weights, dict):
                weights = {"user_weights": weights}
            self.set_weights(**weights)

    @property
    def nP(self):
        """Number of model parameters.

        Returns
        -------
        int
            Number of model parameters.
        """
        if getattr(self, "mapping", None) is not None:
            return self.mapping.nP
        return "*"

    @property
    def active_cells(self) -> np.ndarray:
        """Active cells defined on the regularization mesh.

        A boolean array defining the cells in the :py:class:`~.regularization.RegularizationMesh`
        that are active (i.e. updated) throughout the inversion. The values of inactive cells
        remain equal to their starting model values.

        Returns
        -------
        (n_cells, ) array of bool

        Notes
        -----
        If the property is set using a ``numpy.ndarray`` of ``int``, the setter interprets the
        array as representing the indices of the active cells. When called however, the quantity
        will have been internally converted to a boolean array.
        """
        return self.regularization_mesh.active_cells

    @active_cells.setter
    def active_cells(self, values: np.ndarray | None):
        self.regularization_mesh.active_cells = values

        if values is not None:
            volume_term = "volume" in self._weights
            self._weights = {}
            self._W = None
            if volume_term:
                self.set_weights(volume=self.regularization_mesh.vol)

    indActive = deprecate_property(
        active_cells,
        "indActive",
        "active_cells",
        "0.19.0",
        future_warn=True,
        error=False,
    )

    @property
    def model(self) -> np.ndarray:
        """The model parameters.

        Returns
        -------
        (n_param, ) numpy.ndarray
            The model parameters.
        """
        return self._model

    @model.setter
    def model(self, values: np.ndarray | float):
        if isinstance(values, float):
            values = np.ones(self._nC_residual) * values

        values = validate_ndarray_with_shape(
            "model", values, shape=(self._nC_residual,), dtype=float
        )

        self._model = values

    @property
    def mapping(self) -> maps.IdentityMap:
        """Mapping from the inversion model parameters to the regularization mesh.

        Returns
        -------
        SimPEG.maps.BaseMap
            The mapping from the inversion model parameters to the quantity defined on the
            :py:class:`~.regularization.RegularizationMesh`.
        """
        return self._mapping

    @mapping.setter
    def mapping(self, mapping: maps.IdentityMap):
        if mapping is None:
            mapping = maps.IdentityMap()
        if not isinstance(mapping, maps.IdentityMap):
            raise TypeError(
                f"'mapping' must be of type {maps.IdentityMap}. "
                f"Value of type {type(mapping)} provided."
            )
        self._mapping = mapping

    @property
    def parent(self):
        """
        The parent objective function
        """
        return self._parent

    @parent.setter
    def parent(self, parent):
        combo_class = ComboObjectiveFunction
        if not isinstance(parent, combo_class):
            raise TypeError(
                f"Invalid parent of type '{parent.__class__.__name__}'. "
                f"Parent must be a {combo_class.__name__}."
            )
        self._parent = parent

    @property
    def units(self) -> str | None:
        """Units for the model parameters.

        Some regularization classes behave differently depending on the units; e.g. 'radian'.

        Returns
        -------
        str
            Units for the model parameters.
        """
        return self._units

    @units.setter
    def units(self, units: str | None):
        if units is not None and not isinstance(units, str):
            raise TypeError(
                f"'units' must be None or type str. "
                f"Value of type {type(units)} provided."
            )
        self._units = units

    @property
    def _weights_shapes(self) -> tuple[int] | str:
        """Acceptable lengths for the weights

        Returns
        -------
        list of tuple
            Each tuple represents accetable shapes for the weights
        """
        if (
            getattr(self, "_regularization_mesh", None) is not None
            and self.regularization_mesh.nC != "*"
        ):
            return (self.regularization_mesh.nC,)

        if getattr(self, "_mapping", None) is not None and self.mapping.shape != "*":
            return (self.mapping.shape[0],)

        return ("*",)

    @property
    def reference_model(self) -> np.ndarray:
        """Reference model.

        Returns
        -------
        None, (n_param, ) numpy.ndarray
            Reference model. If ``None``, the reference model in the inversion is set to
            the starting model.
        """
        return self._reference_model

    @reference_model.setter
    def reference_model(self, values: np.ndarray | float):
        if values is not None:
            if isinstance(values, float):
                values = np.ones(self._nC_residual) * values

            values = validate_ndarray_with_shape(
                "reference_model", values, shape=(self._nC_residual,), dtype=float
            )
        self._reference_model = values

    mref = deprecate_property(
        reference_model,
        "mref",
        "reference_model",
        "0.19.0",
        future_warn=True,
        error=False,
    )

    @property
    def regularization_mesh(self) -> RegularizationMesh:
        """Regularization mesh.

        Mesh on which the regularization is discretized. This is not the same as
        the mesh on which the simulation is defined. See :class:`.regularization.RegularizationMesh`

        Returns
        -------
        .regularization.RegularizationMesh
            Mesh on which the regularization is discretized.
        """
        return self._regularization_mesh

    regmesh = deprecate_property(
        regularization_mesh,
        "regmesh",
        "regularization_mesh",
        "0.19.0",
        future_warn=True,
        error=False,
    )

    @property
    def cell_weights(self) -> np.ndarray:
        """Deprecated property for 'volume' and user defined weights."""
        warnings.warn(
            "cell_weights are deprecated please access weights using the `set_weights`,"
            " `get_weights`, and `remove_weights` functionality. This will be removed in 0.19.0",
            FutureWarning,
            stacklevel=2,
        )
        return np.prod(list(self._weights.values()), axis=0)

    @cell_weights.setter
    def cell_weights(self, value):
        warnings.warn(
            "cell_weights are deprecated please access weights using the `set_weights`,"
            " `get_weights`, and `remove_weights` functionality. This will be removed in 0.19.0",
            FutureWarning,
            stacklevel=2,
        )
        self.set_weights(cell_weights=value)

    def get_weights(self, key) -> np.ndarray:
        """Cell weights for a given key.

        Parameters
        ------------
        key: str
            Name of the weights requested.

        Returns
        -------
        (n_cells, ) numpy.ndarray
            Cell weights for a given key.

        Examples
        --------
        >>> import discretize
        >>> from SimPEG.regularization import Smallness
        >>> mesh = discretize.TensorMesh([2, 3, 2])
        >>> reg = Smallness(mesh)
        >>> reg.set_weights(my_weight=np.ones(mesh.n_cells))
        >>> reg.get_weights('my_weight')
        array([1., 1., 1., 1., 1., 1., 1., 1., 1., 1., 1., 1.])

        """
        return self._weights[key]

    def set_weights(self, **weights):
        """Adds (or updates) the specified weights to the regularization.

        Parameters
        ----------
        **kwargs : key, numpy.ndarray
            Each keyword argument is added to the weights used by the regularization.
            They can be accessed with their keyword argument.

        Examples
        --------
        >>> import discretize
        >>> from SimPEG.regularization import Smallness
        >>> mesh = discretize.TensorMesh([2, 3, 2])
        >>> reg = Smallness(mesh)
        >>> reg.set_weights(my_weight=np.ones(mesh.n_cells))
        >>> reg.get_weights('my_weight')
        array([1., 1., 1., 1., 1., 1., 1., 1., 1., 1., 1., 1.])

        """
        for key, values in weights.items():
            values = validate_ndarray_with_shape(
                "weights", values, shape=self._weights_shapes, dtype=float
            )
            self._weights[key] = values
        self._W = None

    @property
    def weights_keys(self) -> list[str]:
        """
        Return the keys for the existing cell weights
        """
        return list(self._weights.keys())

    def remove_weights(self, key):
        """Removes the weights for the key provided.

        Parameters
        ----------
        key : str
            The key for the weights being removed from the cell weights dictionary.

        Examples
        --------
        >>> import discretize
        >>> from SimPEG.regularization import Smallness
        >>> mesh = discretize.TensorMesh([2, 3, 2])
        >>> reg = Smallness(mesh)
        >>> reg.set_weights(my_weight=np.ones(mesh.n_cells))
        >>> reg.get_weights('my_weight')
        array([1., 1., 1., 1., 1., 1., 1., 1., 1., 1., 1., 1.])
        >>> reg.remove_weights('my_weight')
        """
        try:
            self._weights.pop(key)
        except KeyError as error:
            raise KeyError(f"{key} is not in the weights dictionary") from error
        self._W = None

    @property
    def W(self) -> csr_matrix:
        r"""Weighting matrix.

        Returns the weighting matrix for the discrete regularization function. To see how the
        weighting matrix is constructed, see the *Notes* section for the :class:`Smallness`
        regularization class.

        Returns
        -------
        scipy.sparse.csr_matrix
            The weighting matrix applied in the regularization.
        """
        if getattr(self, "_W", None) is None:
            weights = np.prod(list(self._weights.values()), axis=0)
            self._W = utils.sdiag(weights**0.5)
        return self._W

    @property
    def _nC_residual(self) -> int:
        """
        Shape of the residual
        """

        nC = getattr(self.regularization_mesh, "nC", None)
        mapping = getattr(self, "_mapping", None)

        if mapping is not None and mapping.shape[1] != "*":
            return self.mapping.shape[1]

        if nC != "*" and nC is not None:
            return self.regularization_mesh.nC

        return self._weights_shapes[0]

    def _delta_m(self, m) -> np.ndarray:
        if self.reference_model is None:
            return m
        return (
            m - self.reference_model
        )  # in case self.reference_model is Zero, returns type m

    def __call__(self, m):
        """Evaluate the regularization function for the model provided.

        Parameters
        ----------
        m : (n_param, ) numpy.ndarray
            The model for which the function is evaluated.

        Returns
        -------
        float
            The regularization function evaluated for the model provided.
        """
        r = self.W * self.f_m(m)
        return r.dot(r)

    @abstractmethod
    def f_m(self, m) -> np.ndarray:
        pass

    @abstractmethod
    def f_m_deriv(self, m) -> csr_matrix:
        pass

    def deriv(self, m) -> np.ndarray:
        r"""Gradient of the regularization function evaluated for the model provided.

        Where :math:`\phi (\mathbf{m})` is the discrete regularization function
        (objective function), this method evaluates and returns the derivative
        with respect to the model parameters; i.e. the gradient:

        .. math::

            \frac{\partial \phi}{\partial \mathbf{m}}

        Parameters
        ----------
        m : (n_param, ) numpy.ndarray
            The model for which the gradient is evaluated.

        Returns
        -------
        (n_param, ) numpy.ndarray
            The Gradient of the regularization function evaluated for the model provided.
        """
        r = self.W * self.f_m(m)
        return 2 * self.f_m_deriv(m).T * (self.W.T * r)

    def deriv2(self, m, v=None) -> csr_matrix:
        r"""Hessian of the regularization function evaluated for the model provided.

        Where :math:`\phi (\mathbf{m})` is the discrete regularization function
        (objective function), this method returns the second-derivative
        (Hessian) with respect to the model parameters:

        .. math::

            \frac{\partial^2 \phi}{\partial \mathbf{m}^2}

        or the second-derivative (Hessian) multiplied by a vector :math:`(\mathbf{v})`:

        .. math::

            \frac{\partial^2 \phi}{\partial \mathbf{m}^2} \, \mathbf{v}

        Parameters
        ----------
        m : (n_param, ) numpy.ndarray
            The model for which the Hessian is evaluated.
        v : None, (n_param, ) numpy.ndarray (optional)
            A vector.

        Returns
        -------
        (n_param, n_param) scipy.sparse.csr_matrix | (n_param, ) numpy.ndarray
            If the input argument *v* is ``None``, the Hessian of the regularization
            function for the model provided is returned. If *v* is not ``None``,
            the Hessian multiplied by the vector provided is returned.
        """
        f_m_deriv = self.f_m_deriv(m)
        if v is None:
<<<<<<< HEAD
            return f_m_deriv.T * ((self.W.T * self.W) * f_m_deriv)
        return f_m_deriv.T * (self.W.T * (self.W * (f_m_deriv * v)))
=======
            return 2 * f_m_deriv.T * ((self.W.T * self.W) * f_m_deriv)

        return 2 * f_m_deriv.T * (self.W.T * (self.W * (f_m_deriv * v)))
>>>>>>> ec7d6295


class Smallness(BaseRegularization):
    r"""Smallness regularization for least-squares inversion.

    ``Smallness`` regularization is used to ensure that differences between the
    model values in the recovered model and the reference model are small;
    i.e. it preserves structures in the reference model. If a reference model is not
    supplied, the starting model will be set as the reference model in the
    corresponding objective function by default. Optionally, custom cell weights can be
    included to control the degree of smallness being enforced throughout different
    regions the model.

    See the *Notes* section below for a comprehensive description.

    Parameters
    ----------
    mesh : .regularization.RegularizationMesh
        Mesh on which the regularization is discretized. Not the mesh used to
        define the simulation.
    active_cells : None, (n_cells, ) numpy.ndarray of bool
        Boolean array defining the set of :py:class:`~.regularization.RegularizationMesh`
        cells that are active in the inversion. If ``None``, all cells are active.
    mapping : None, SimPEG.maps.BaseMap
        The mapping from the model parameters to the active cells in the inversion.
        If ``None``, the mapping is the identity map.
    reference_model : None, (n_param, ) numpy.ndarray
        Reference model. If ``None``, the reference model in the inversion is set to
        the starting model.
    units : None, str
        Units for the model parameters. Some regularization classes behave
        differently depending on the units; e.g. 'radian'.
    weights : None, dict
        Weight multipliers to customize the least-squares function. Each key points to
        a (n_cells, ) numpy.ndarray that is defined on the
        :py:class:`regularization.RegularizationMesh` .

    Notes
    -----
    We define the regularization function (objective function) for smallness as:

    .. math::
        \phi (m) = \int_\Omega \, w(r) \,
        \Big [ m(r) - m^{(ref)}(r) \Big ]^2 \, dv

    where :math:`m(r)` is the model, :math:`m^{(ref)}(r)` is the reference model and :math:`w(r)`
    is a user-defined weighting function.

    For implementation within SimPEG, the regularization function and its variables
    must be discretized onto a `mesh`. The discretized approximation for the regularization
    function (objective function) is expressed in linear form as:

    .. math::
        \phi (\mathbf{m}) = \sum_i
        \tilde{w}_i \, \bigg | \, m_i - m_i^{(ref)} \, \bigg |^2

    where :math:`m_i \in \mathbf{m}` are the discrete model parameter values defined on the mesh and
    :math:`\tilde{w}_i \in \mathbf{\tilde{w}}` are amalgamated weighting constants that 1) account
    for cell dimensions in the discretization and 2) apply any user-defined weighting.
    This is equivalent to an objective function of the form:

    .. math::
        \phi (\mathbf{m}) =
        \Big \| \mathbf{W} \big [ \mathbf{m} - \mathbf{m}^{(ref)} \big ] \Big \|^2

    where

        - :math:`\mathbf{m}^{(ref)}` is a reference model (set using `reference_model`), and
        - :math:`\mathbf{W}` is the weighting matrix.

    **Custom weights and the weighting matrix:**

    Let :math:`\mathbf{w_1, \; w_2, \; w_3, \; ...}` each represent an optional set of
    custom cell weights. The weighting applied within the objective function is given by:

    .. math::
        \mathbf{\tilde{w}} = \mathbf{v} \odot \prod_j \mathbf{w_j}

    where :math:`\mathbf{v}` are the cell volumes.
    The weighting matrix used to apply the weights for smallness regularization is given by:

    .. math::
        \mathbf{W} = \textrm{diag} \Big ( \, \mathbf{\tilde{w}}^{1/2} \Big )

    Each set of custom cell weights is stored within a ``dict`` as an (n_cells, )
    ``numpy.ndarray``. The weights can be set all at once during instantiation
    with the `weights` keyword argument as follows:

    >>> reg = Smallness(mesh, weights={'weights_1': array_1, 'weights_2': array_2})

    or set after instantiation using the `set_weights` method:

    >>> reg.set_weights(weights_1=array_1, weights_2=array_2})

    The default weights that account for cell dimensions in the regularization are accessed via:

    >>> reg.get_weights('volume')

    """

    _multiplier_pair = "alpha_s"

    def __init__(self, mesh, **kwargs):
        super().__init__(mesh, **kwargs)
        self.set_weights(volume=self.regularization_mesh.vol)

    def f_m(self, m) -> np.ndarray:
        r"""Evaluate the regularization kernel function.

        For smallness regularization, the regularization kernel function is given by:

        .. math::
            \mathbf{f_m}(\mathbf{m}) = \mathbf{m} - \mathbf{m}^{(ref)}

        where :math:`\mathbf{m}` are the discrete model parameters and :math:`\mathbf{m}^{(ref)}`
        is a reference model. For a more detailed description, see the *Notes* section below.

        Parameters
        ----------
        m : numpy.ndarray
            The model.

        Returns
        -------
        numpy.ndarray
            The regularization kernel function evaluated for the model provided.

        Notes
        -----
        The objective function for smallness regularization is given by:

        .. math::
            \phi_m (\mathbf{m}) =
            \Big \| \mathbf{W} \big [ \mathbf{m} - \mathbf{m}^{(ref)} \big ] \Big \|^2

        where :math:`\mathbf{m}` are the discrete model parameters defined on the mesh (model),
        :math:`\mathbf{m}^{(ref)}` is the reference model, and :math:`\mathbf{W}` is
        the weighting matrix. See the :class:`Smallness` class documentation for more detail.

        We define the regularization kernel function :math:`\mathbf{f_m}` as:

        .. math::
            \mathbf{f_m}(\mathbf{m}) = \mathbf{m} - \mathbf{m}^{(ref)}

        such that

        .. math::
            \phi_m (\mathbf{m}) = \Big \| \mathbf{W} \, \mathbf{f_m} \Big \|^2

        """
        return self.mapping * self._delta_m(m)

    def f_m_deriv(self, m) -> csr_matrix:
        r"""Derivative of the regularization kernel function.

        For ``Smallness`` regularization, the derivative of the regularization kernel function
        with respect to the model is given by:

        .. math::
            \frac{\partial \mathbf{f_m}}{\partial \mathbf{m}} = \mathbf{I}

        where :math:`\mathbf{I}` is the identity matrix.

        Parameters
        ----------
        m : numpy.ndarray
            The model.

        Returns
        -------
        scipy.sparse.csr_matrix
            The derivative of the regularization kernel function.

        Notes
        -----
        The objective function for smallness regularization is given by:

        .. math::
            \phi_m (\mathbf{m}) =
            \Big \| \mathbf{W} \big [ \mathbf{m} - \mathbf{m}^{(ref)} \big ] \Big \|^2

        where :math:`\mathbf{m}` are the discrete model parameters defined on the mesh (model),
        :math:`\mathbf{m}^{(ref)}` is the reference model, and :math:`\mathbf{W}` is
        the weighting matrix. See the :class:`Smallness` class documentation for more detail.

        We define the regularization kernel function :math:`\mathbf{f_m}` as:

        .. math::
            \mathbf{f_m}(\mathbf{m}) = \mathbf{m} - \mathbf{m}^{(ref)}

        such that

        .. math::
            \phi_m (\mathbf{m}) = \Big \| \mathbf{W} \, \mathbf{f_m} \Big \|^2

        Thus, the derivative with respect to the model is:

        .. math::
            \frac{\partial \mathbf{f_m}}{\partial \mathbf{m}} = \mathbf{I}

        where :math:`\mathbf{I}` is the identity matrix.
        """
        return self.mapping.deriv(self._delta_m(m))


class SmoothnessFirstOrder(BaseRegularization):
    r"""First-order smoothness least-squares regularization.

    ``SmoothnessFirstOrder`` regularization is used to ensure that values in the recovered
    model are smooth along a specified direction. When a reference model is included,
    the regularization preserves gradients/interfaces within the reference model along
    the direction specified (x, y or z). Optionally, custom cell weights can be used
    to control the degree of smoothness being enforced throughout different regions
    the model.

    See the *Notes* section below for a comprehensive description.

    Parameters
    ----------
    mesh : discretize.base.BaseMesh mesh
        The mesh on which the regularization is discretized.
    orientation : {'x', 'y', 'z'}
        The direction along which smoothness is enforced.
    active_cells : None, (n_cells, ) numpy.ndarray of bool
        Boolean array defining the set of :py:class:`~.regularization.RegularizationMesh`
        cells that are active in the inversion. If ``None``, all cells are active.
    mapping : None, SimPEG.maps.BaseMap
        The mapping from the model parameters to the active cells in the inversion.
        If ``None``, the mapping is the identity map.
    reference_model : None, (n_param, ) numpy.ndarray
        Reference model. If ``None``, the reference model in the inversion is set to
        the starting model. To include the reference model in the regularization, the
        `reference_model_in_smooth` property must be set to ``True``.
    reference_model_in_smooth : bool, optional
        Whether to include the reference model in the smoothness regularization.
    units : None, str
        Units for the model parameters. Some regularization classes behave differently
        depending on the units; e.g. 'radian'.
    weights : None, dict
        Custom weights for the least-squares function. Each ``key`` points to
        a ``numpy.ndarray`` that is defined on the :py:class:`regularization.RegularizationMesh`.
        A (n_cells, ) ``numpy.ndarray`` is used to define weights at cell centers, which are
        averaged to the appropriate faces internally when weighting is applied.
        A (n_faces, ) ``numpy.ndarray`` is used to define weights directly on the faces specified
        by the `orientation` input argument.

    Notes
    -----
    We define the regularization function (objective function) for first-order smoothness
    along the x-direction as:

    .. math::
        \phi (m) = \int_\Omega \, w(r) \,
        \bigg [ \frac{\partial m}{\partial x} \bigg ]^2 \, dv

    where :math:`m(r)` is the model and :math:`w(r)` is a user-defined weighting function.

    For implementation within SimPEG, the regularization function and its variables
    must be discretized onto a `mesh`. The discretized approximation for the regularization
    function (objective function) is expressed in linear form as:

    .. math::
        \phi (\mathbf{m}) = \sum_i
        \tilde{w}_i \, \bigg | \, \frac{\partial m_i}{\partial x} \, \bigg |^2

    where :math:`m_i \in \mathbf{m}` are the discrete model parameter values defined on the mesh
    and :math:`\tilde{w}_i \in \mathbf{\tilde{w}}` are amalgamated weighting constants that
    1) account for cell dimensions in the discretization and 2) apply any user-defined weighting.
    This is equivalent to an objective function of the form:

    .. math::
        \phi (\mathbf{m}) = \Big \| \mathbf{W \, G_x m } \, \Big \|^2

    where

        - :math:`\mathbf{G_x}` is the partial cell gradient operator along the x-direction, and
        - :math:`\mathbf{W}` is the weighting matrix.

    Note that since :math:`\mathbf{G_x}` maps from cell centers to x-faces,
    :math:`\mathbf{W}` is an operator that acts on variables living on x-faces.

    **Reference model in smoothness:**

    Gradients/interfaces within a discrete reference model :math:`\mathbf{m}^{(ref)}` can be
    preserved by including the reference model the regularization.
    In this case, the objective function becomes:

    .. math::
        \phi (\mathbf{m}) = \Big \| \mathbf{W G_x}
        \big [ \mathbf{m} - \mathbf{m}^{(ref)} \big ] \Big \|^2

    This functionality is used by setting a reference model with the
    `reference_model` property, and by setting the `reference_model_in_smooth` parameter
    to ``True``.

    **Custom weights and the weighting matrix:**

    Let :math:`\mathbf{w_1, \; w_2, \; w_3, \; ...}` each represent an optional set of
    custom weights defined on the faces specified by the `orientation` property; i.e. x-faces for
    smoothness along the x-direction. Each set of weights were either defined directly on the
    faces or have been averaged from cell centers.

    The weighting applied within the objective function is given by:

    .. math::
        \mathbf{\tilde{w}} = \mathbf{v_x} \odot \prod_j \mathbf{w_j}

    where :math:`\mathbf{v_x}` are cell volumes projected to x-faces.
    The weighting matrix is given by:

    .. math::
        \mathbf{W} = \textrm{diag} \Big ( \, \mathbf{\tilde{w}}^{1/2} \Big )

    Each set of custom weights is stored within a ``dict`` as an ``numpy.ndarray``.
    A (n_cells, ) ``numpy.ndarray`` is used to define weights at cell centers, which are
    averaged to the appropriate faces internally when weighting is applied.
    A (n_faces, ) ``numpy.ndarray`` is used to define weights directly on the faces specified
    by the `orientation` input argument. The weights can be set all at once during instantiation
    with the `weights` keyword argument as follows:

    >>> array_1 = np.ones(mesh.n_cells)  # weights at cell centers
    >>> array_2 = np.ones(mesh.n_faces_x)  # weights directly on x-faces
    >>> reg = SmoothnessFirstOrder(
    >>>     mesh, orientation='x', weights={'weights_1': array_1, 'weights_2': array_2}
    >>> )

    or set after instantiation using the `set_weights` method:

    >>> reg.set_weights(weights_1=array_1, weights_2=array_2)

    The default weights that account for cell dimensions in the regularization are accessed via:

    >>> reg.get_weights('volume')

    """

    def __init__(
        self, mesh, orientation="x", reference_model_in_smooth=False, **kwargs
    ):
        self.reference_model_in_smooth = reference_model_in_smooth

        if orientation not in ["x", "y", "z"]:
            raise ValueError("Orientation must be 'x', 'y' or 'z'")

        if orientation == "y" and mesh.dim < 2:
            raise ValueError(
                "Mesh must have at least 2 dimensions to regularize along the "
                "y-direction."
            )
        elif orientation == "z" and mesh.dim < 3:
            raise ValueError(
                "Mesh must have at least 3 dimensions to regularize along the "
                "z-direction"
            )
        self._orientation = orientation

        super().__init__(mesh=mesh, **kwargs)
        self.set_weights(volume=self.regularization_mesh.vol)

    @property
    def _weights_shapes(self):
        """Acceptable lengths for the weights.

        Returns
        -------
        tuple
            A tuple of each acceptable lengths for the weights
        """
        n_active_f, n_active_c = getattr(
            self.regularization_mesh, "aveCC2F{}".format(self.orientation)
        ).shape
        return [(n_active_f,), (n_active_c,)]

    @property
    def cell_gradient(self):
        """Partial cell gradient operator.

        Returns the partial gradient operator which takes the derivative along the
        orientation where smoothness is being enforced. For smoothness along the
        x-direction, the resulting operator would map from cell centers to x-faces.

        Returns
        -------
        scipy.sparse.csr_matrix
            Partial cell gradient operator defined on the
            :py:class:`.regularization.RegularizationMesh`.
        """
        if getattr(self, "_cell_gradient", None) is None:
            self._cell_gradient = getattr(
                self.regularization_mesh, "cell_gradient_{}".format(self.orientation)
            )
        return self._cell_gradient

    @property
    def reference_model_in_smooth(self) -> bool:
        # Inherited from BaseRegularization class
        return self._reference_model_in_smooth

    @reference_model_in_smooth.setter
    def reference_model_in_smooth(self, value: bool):
        if not isinstance(value, bool):
            raise TypeError(
                "'reference_model_in_smooth must be of type 'bool'. "
                f"Value of type {type(value)} provided."
            )
        self._reference_model_in_smooth = value

    def _delta_m(self, m):
        if self.reference_model is None or not self.reference_model_in_smooth:
            return m
        return m - self.reference_model

    @property
    def _multiplier_pair(self):
        return f"alpha_{self.orientation}"

    def f_m(self, m):
        r"""Evaluate the regularization kernel function.

        For first-order smoothness regularization in the x-direction,
        the regularization kernel function is given by:

        .. math::
            \mathbf{f_m}(\mathbf{m}) = \mathbf{G_x} \big [ \mathbf{m} - \mathbf{m}^{(ref)} \big ]

        where :math:`\mathbf{G_x}` is the partial cell gradient operator along the x-direction
        (i.e. x-derivative), :math:`\mathbf{m}` are the discrete model parameters defined on the
        mesh and :math:`\mathbf{m}^{(ref)}` is the reference model (optional).
        Similarly for smoothness along y and z.

        Parameters
        ----------
        m : numpy.ndarray
            The model.

        Returns
        -------
        numpy.ndarray
            The regularization kernel function.

        Notes
        -----
        The objective function for first-order smoothness regularization along the x-direction
        is given by:

        .. math::
            \phi_m (\mathbf{m}) =
            \Big \| \mathbf{W G_x} \big [ \mathbf{m} - \mathbf{m}^{(ref)} \big ] \Big \|^2

        where :math:`\mathbf{m}` are the discrete model parameters (model),
        :math:`\mathbf{m}^{(ref)}` is the reference model, :math:`\mathbf{G_x}` is the partial
        cell gradient operator along the x-direction (i.e. x-derivative), and :math:`\mathbf{W}` is
        the weighting matrix. Similar for smoothness along y and z.
        See the :class:`SmoothnessFirstOrder` class documentation for more detail.

        We define the regularization kernel function :math:`\mathbf{f_m}` as:

        .. math::
            \mathbf{f_m}(\mathbf{m}) = \mathbf{G_x} \big [ \mathbf{m} - \mathbf{m}^{(ref)} \big ]

        such that

        .. math::
            \phi_m (\mathbf{m}) = \Big \| \mathbf{W \, f_m} \Big \|^2
        """
        dfm_dl = self.mapping * self._delta_m(m)

        if self.units is not None and self.units.lower() == "radian":
            return (
                utils.mat_utils.coterminal(self.cell_gradient.sign() @ dfm_dl)
                / self._cell_distances
            )
        return self.cell_gradient @ dfm_dl

    def f_m_deriv(self, m) -> csr_matrix:
        r"""Derivative of the regularization kernel function.

        For first-order smoothness regularization in the x-direction, the derivative of the
        regularization kernel function with respect to the model is given by:

        .. math::
            \frac{\partial \mathbf{f_m}}{\partial \mathbf{m}} = \mathbf{G_x}

        where :math:`\mathbf{G_x}` is the partial cell gradient operator along x
        (i.e. the x-derivative).

        Parameters
        ----------
        m : numpy.ndarray
            The model.

        Returns
        -------
        scipy.sparse.csr_matrix
            The derivative of the regularization kernel function.

        Notes
        -----
        The objective function for first-order smoothness regularization along the x-direction
        is given by:

        .. math::
            \phi_m (\mathbf{m}) =
            \Big \| \mathbf{W G_x} \big [ \mathbf{m} - \mathbf{m}^{(ref)} \big ] \Big \|^2

        where :math:`\mathbf{m}` are the discrete model parameters (model),
        :math:`\mathbf{m}^{(ref)}` is the reference model, :math:`\mathbf{G_x}` is the partial
        cell gradient operator along the x-direction (i.e. x-derivative), and :math:`\mathbf{W}` is
        the weighting matrix. Similar for smoothness along y and z.
        See the :class:`SmoothnessFirstOrder` class documentation for more detail.

        We define the regularization kernel function :math:`\mathbf{f_m}` as:

        .. math::
            \mathbf{f_m}(\mathbf{m}) = \mathbf{G_x} \big [ \mathbf{m} - \mathbf{m}^{(ref)} \big ]

        such that

        .. math::
            \phi_m (\mathbf{m}) = \Big \| \mathbf{W \, f_m} \Big \|^2

        The derivative with respect to the model is therefore:

        .. math::
            \frac{\partial \mathbf{f_m}}{\partial \mathbf{m}} = \mathbf{G_x}
        """
        return self.cell_gradient @ self.mapping.deriv(self._delta_m(m))

    @property
    def W(self) -> csr_matrix:
        r"""Weighting matrix.

        Returns the weighting matrix for the objective function. To see how the
        weighting matrix is constructed, see the *Notes* section for the
        :class:`SmoothnessFirstOrder` regularization class.

        Returns
        -------
        scipy.sparse.csr_matrix
            The weighting matrix applied in the objective function.
        """
        if getattr(self, "_W", None) is None:
            average_cell_2_face = getattr(
                self.regularization_mesh, "aveCC2F{}".format(self.orientation)
            )
            weights = 1.0
            for values in self._weights.values():
                if values.shape[0] == self.regularization_mesh.nC:
                    values = average_cell_2_face * values
                weights *= values
            self._W = utils.sdiag(weights**0.5)
        return self._W

    @property
    def _cell_distances(self):
        """
        Distances between cell centers for the cell center difference.
        """
        return getattr(self.regularization_mesh, f"cell_distances_{self.orientation}")

    @property
    def orientation(self):
        """Direction along which smoothness is enforced.

        Returns
        -------
        {'x','y','z'}
            The direction along which smoothness is enforced.

        """
        return self._orientation


class SmoothnessSecondOrder(SmoothnessFirstOrder):
    r"""Second-order smoothness (flatness) least-squares regularization.

    ``SmoothnessSecondOrder`` regularization is used to ensure that values in the recovered
    model have small second-order spatial derivatives. When a reference model is included,
    the regularization preserves second-order smoothness within the reference model along
    the direction specified (x, y or z). Optionally, custom cell weights can be used
    to control the degree of smoothness being enforced throughout different regions
    the model.

    See the *Notes* section below for a comprehensive description.

    Parameters
    ----------
    mesh : discretize.base.BaseMesh mesh
        The mesh on which the regularization is discretized.
    orientation : {'x', 'y', 'z'}
        The direction along which smoothness is enforced.
    active_cells : None, (n_cells, ) numpy.ndarray of bool
        Boolean array defining the set of :py:class:`~.regularization.RegularizationMesh`
        cells that are active in the inversion. If ``None``, all cells are active.
    mapping : None, SimPEG.maps.BaseMap
        The mapping from the model parameters to the active cells in the inversion.
        If ``None``, the mapping is the identity map.
    reference_model : None, (n_param, ) numpy.ndarray
        Reference model. If ``None``, the reference model in the inversion is set to
        the starting model. To include the reference model in the regularization, the
        `reference_model_in_smooth` property must be set to ``True``.
    reference_model_in_smooth : bool, optional
        Whether to include the reference model in the smoothness regularization.
    units : None, str
        Units for the model parameters. Some regularization classes behave differently
        depending on the units; e.g. 'radian'.
    weights : None, dict
        Weight multipliers to customize the least-squares function. Each key points to
        a (n_cells, ) numpy.ndarray that is defined on the
        :py:class:`regularization.RegularizationMesh`.

    Notes
    -----
    We define the regularization function (objective function) for second-order
    smoothness along the x-direction as:

    .. math::
        \phi (m) = \int_\Omega \, w(r) \,
        \bigg [ \frac{\partial^2 m}{\partial x^2} \bigg ]^2 \, dv

    where :math:`m(r)` is the model and :math:`w(r)` is a user-defined weighting function.

    For implementation within SimPEG, the regularization function and its variables
    must be discretized onto a `mesh`. The discretized approximation for the regularization
    function (objective function) is expressed in linear form as:

    .. math::
        \phi (\mathbf{m}) = \sum_i
        \tilde{w}_i \, \bigg | \, \frac{\partial^2 m_i}{\partial x^2} \, \bigg |^2

    where :math:`m_i \in \mathbf{m}` are the discrete model parameter values defined on the
    mesh and :math:`\tilde{w}_i \in \mathbf{\tilde{w}}` are amalgamated weighting constants that
    1) account for cell dimensions in the discretization and 2) apply any user-defined weighting.
    This is equivalent to an objective function of the form:

    .. math::
        \phi (\mathbf{m}) = \big \| \mathbf{W \, L_x \, m } \, \big \|^2

    where

        - :math:`\mathbf{L_x}` is a second-order derivative operator with respect to :math:`x`, and
        - :math:`\mathbf{W}` is the weighting matrix.

    **Reference model in smoothness:**

    Second-order smoothness within a discrete reference model :math:`\mathbf{m}^{(ref)}` can be
    preserved by including the reference model the smoothness regularization function.
    In this case, the objective function becomes:

    .. math::
        \phi (\mathbf{m}) = \Big \| \mathbf{W L_x}
        \big [ \mathbf{m} - \mathbf{m}^{(ref)} \big ] \Big \|^2

    This functionality is used by setting a reference model with the
    `reference_model` property, and by setting the `reference_model_in_smooth` parameter
    to ``True``.

    **Custom weights and the weighting matrix:**

    Let :math:`\mathbf{w_1, \; w_2, \; w_3, \; ...}` each represent an optional set of
    custom cell weights. The weighting applied within the objective function
    is given by:

    .. math::
        \mathbf{\tilde{w}} = \mathbf{v} \odot \prod_j \mathbf{w_j}

    where :math:`\mathbf{v}` are the cell volumes.
    The weighting matrix used to apply the weights is given by:

    .. math::
        \mathbf{W} = \textrm{diag} \Big ( \, \mathbf{\tilde{w}}^{1/2} \Big )

    Each set of custom cell weights is stored within a ``dict`` as an (n_cells, )
    ``numpy.ndarray``. The weights can be set all at once during instantiation
    with the `weights` keyword argument as follows:

    >>> reg = SmoothnessSecondOrder(mesh, weights={'weights_1': array_1, 'weights_2': array_2})

    or set after instantiation using the `set_weights` method:

    >>> reg.set_weights(weights_1=array_1, weights_2=array_2})

    """

    def f_m(self, m):
        r"""Evaluate the regularization kernel function.

        For second-order smoothness regularization in the x-direction,
        the regularization kernel function is given by:

        .. math::
            \mathbf{f_m}(\mathbf{m}) = \mathbf{L_x} \big [ \mathbf{m} - \mathbf{m}^{(ref)} \big ]

        where where :math:`\mathbf{m}` are the discrete model parameters (model),
        :math:`\mathbf{m}^{(ref)}` is the reference model (optional), :math:`\mathbf{L_x}`
        is the discrete second order x-derivative operator.

        Parameters
        ----------
        m : numpy.ndarray
            The model.

        Returns
        -------
        numpy.ndarray
            The regularization kernel function.

        Notes
        -----
        The objective function for second-order smoothness regularization along the x-direction
        is given by:

        .. math::
            \phi_m (\mathbf{m}) =
            \Big \| \mathbf{W L_x} \big [ \mathbf{m} - \mathbf{m}^{(ref)} \big ] \Big \|^2

        where :math:`\mathbf{m}` are the discrete model parameters (model),
        :math:`\mathbf{m}^{(ref)}` is the reference model, :math:`\mathbf{L_x}` is the
        second-order x-derivative operator, and :math:`\mathbf{W}` is
        the weighting matrix. Similar for smoothness along y and z.
        See the :class:`SmoothnessSecondOrder` class documentation for more detail.

        We define the regularization kernel function :math:`\mathbf{f_m}` as:

        .. math::
            \mathbf{f_m}(\mathbf{m}) = \mathbf{L_x} \big [ \mathbf{m} - \mathbf{m}^{(ref)} \big ]

        such that

        .. math::
            \phi_m (\mathbf{m}) = \Big \| \mathbf{W \, f_m} \Big \|^2
        """
        dfm_dl = self.mapping * self._delta_m(m)

        if self.units is not None and self.units.lower() == "radian":
            return self.cell_gradient.T @ (
                utils.mat_utils.coterminal(self.cell_gradient.sign() @ dfm_dl)
                / self.length_scales
            )

        dfm_dl2 = self.cell_gradient @ dfm_dl

        return self.cell_gradient.T @ dfm_dl2

    def f_m_deriv(self, m) -> csr_matrix:
        r"""Derivative of the regularization kernel function.

        For second-order smoothness regularization, the derivative of the
        regularization kernel function with respect to the model is given by:

        .. math::
            \frac{\partial \mathbf{f_m}}{\partial \mathbf{m}} = \mathbf{L_x}

        where :math:`\mathbf{L_x}` is the second-order derivative operator with respect to x.

        Parameters
        ----------
        m : numpy.ndarray
            The model.

        Returns
        -------
        scipy.sparse.csr_matrix
            The derivative of the regularization kernel function.

        Notes
        -----
        The objective function for second-order smoothness regularization along the x-direction
        is given by:

        .. math::
            \phi_m (\mathbf{m}) =
            \Big \| \mathbf{W L_x} \big [ \mathbf{m} - \mathbf{m}^{(ref)} \big ] \Big \|^2

        where :math:`\mathbf{m}` are the discrete model parameters (model),
        :math:`\mathbf{m}^{(ref)}` is the reference model, :math:`\mathbf{L_x}` is the
        second-order x-derivative operator, and :math:`\mathbf{W}` is
        the weighting matrix. Similar for smoothness along y and z.
        See the :class:`SmoothnessSecondOrder` class documentation for more detail.

        We define the regularization kernel function :math:`\mathbf{f_m}` as:

        .. math::
            \mathbf{f_m}(\mathbf{m}) = \mathbf{L_x} \big [ \mathbf{m} - \mathbf{m}^{(ref)} \big ]

        such that

        .. math::
            \phi_m (\mathbf{m}) = \Big \| \mathbf{W \, f_m} \Big \|^2

        The derivative of the regularization kernel function with respect to the model is:

        .. math::
            \frac{\partial \mathbf{f_m}}{\partial \mathbf{m}} = \mathbf{L_x}
        """
        return (
            self.cell_gradient.T
            @ self.cell_gradient
            @ self.mapping.deriv(self._delta_m(m))
        )

    @property
    def W(self) -> csr_matrix:
        r"""Weighting matrix.

        Returns the weighting matrix for the objective function. To see how the
        weighting matrix is constructed, see the *Notes* section for the
        :class:`SmoothnessSecondOrder` regularization class.

        Returns
        -------
        scipy.sparse.csr_matrix
            The weighting matrix applied in the objective function.
        """
        if getattr(self, "_W", None) is None:
            weights = np.prod(list(self._weights.values()), axis=0)
            self._W = utils.sdiag(weights**0.5)

        return self._W

    @property
    def _multiplier_pair(self):
        return f"alpha_{self.orientation}{self.orientation}"


###############################################################################
#                                                                             #
#                        Base Combo Regularization                            #
#                                                                             #
###############################################################################


class WeightedLeastSquares(ComboObjectiveFunction):
    r"""Weighted least-squares regularization using smallness and smoothness.

    Apply regularization using a weighted sum of :class:`Smallness`, :class:`SmoothnessFirstOrder`,
    and/or :class:`SmoothnessSecondOrder` (optional) least-squares regularization functions.
    ``Smallness`` regularization is used to ensure that values in the recovered model,
    or differences between the recovered model and a reference model, are not overly
    large in magnitude. ``Smoothness`` regularization is used to ensure that values in the
    recovered model are smooth along specified directions. When a reference model
    is included in the smoothness regularization, the inversion preserves
    gradients/interfaces within the reference model. Custom weights can also be supplied
    to control the degree of smallness and smoothness being
    enforced throughout different regions the model.

    See the *Notes* section below for a comprehensive description.

    Parameters
    ----------
    mesh : SimPEG.regularization.RegularizationMesh, discretize.base.BaseMesh
        Mesh on which the regularization is discretized. This is not necessarily
        the same as the mesh on which the simulation is defined.
    active_cells : None, (n_cells, ) numpy.ndarray of bool
        Boolean array defining the set of :py:class:`~.regularization.RegularizationMesh`
        cells that are active in the inversion. If ``None``, all cells are active.
    mapping : None, SimPEG.maps.BaseMap
        The mapping from the model parameters to the active cells in the inversion.
        If ``None``, the mapping is the identity map.
    reference_model : None, (n_param, ) numpy.ndarray
        Reference model. If ``None``, the reference model in the inversion is set to
        the starting model.
    reference_model_in_smooth : bool, optional
        Whether to include the reference model in the smoothness terms.
    units : None, str
        Units for the model parameters. Some regularization classes behave
        differently depending on the units; e.g. 'radian'.
    weights : None, dict
        Weight multipliers to customize the least-squares function. Each key points to a (n_cells, )
        numpy.ndarray that is defined on the :py:class:`~.regularization.RegularizationMesh`.
    alpha_s : float, optional
        Scaling constant for the smallness regularization term.
    alpha_x, alpha_y, alpha_z : float or None, optional
        Scaling constants for the first order smoothness along x, y and z, respectively.
        If set to ``None``, the scaling constant is set automatically according to the
        value of the `length_scale` parameter.
    alpha_xx, alpha_yy, alpha_zz : 0, float
        Scaling constants for the second order smoothness along x, y and z, respectively.
        If set to ``None``, the scaling constant is set automatically according to the
        value of the `length_scale` parameter.
    length_scale_x, length_scale_y, length_scale_z : float, optional
        First order smoothness length scales for the respective dimensions.

    Notes
    -----
    Weighted least-squares regularization can be defined by a weighted sum of
    :class:`Smallness`, :class:`SmoothnessFirstOrder` and :class:`SmoothnessSecondOrder`
    regularization functions. This corresponds to a model objective function
    :math:`\phi_m (m)` of the form:

    .. math::
        \phi_m (m) =& \alpha_s \int_\Omega \, w(r)
        \Big [ m(r) - m^{(ref)}(r) \Big ]^2 \, dv \\
        &+ \sum_{j=x,y,z} \alpha_j \int_\Omega \, w(r)
        \bigg [ \frac{\partial m}{\partial \xi_j} \bigg ]^2 \, dv \\
        &+ \sum_{j=x,y,z} \alpha_{jj} \int_\Omega \, w(r)
        \bigg [ \frac{\partial^2 m}{\partial \xi_j^2} \bigg ]^2 \, dv
        \;\;\;\;\;\;\;\; \big ( \textrm{optional} \big )

    where :math:`m(r)` is the model, :math:`m^{(ref)}(r)` is the reference model, and :math:`w(r)`
    is a user-defined weighting function. :math:`\xi_j` is the unit direction along :math:`j`.
    Parameters :math:`\alpha_s`, :math:`\alpha_j` and :math:`\alpha_{jj}` for :math:`j=x,y,z`
    are multiplier constants which weight the respective contributions of the smallness and
    smoothness terms towards the regularization.

    For implementation within SimPEG, the regularization functions and their variables
    must be discretized onto a `mesh`. For a continuous variable :math:`x(r)` whose
    discrete representation on the mesh is given by :math:`\mathbf{x}`, we approximate
    as follows:

    .. math::
        \int_\Omega w(r) \big [ x(r) \big ]^2 \, dv \approx \sum_i \tilde{w}_i \, | x_i |^2

    where :math:`\tilde{w}_i` are amalgamated weighting constants that account for cell dimensions
    in the discretization and apply user-defined weighting. Using the above approximation,
    the ``WeightedLeastSquares`` regularization can be expressed as a weighted sum of
    objective functions of the form:

    .. math::
        \phi_m (\mathbf{m}) =& \alpha_s
        \Big \| \mathbf{W_s} \big [ \mathbf{m} - \mathbf{m}^{(ref)} \big ] \Big \|^2 \\
        &+ \sum_{j=x,y,z} \alpha_j \Big \| \mathbf{W_j G_j \, m} \, \Big \|^2 \\
        &+ \sum_{j=x,y,z} \alpha_{jj} \Big \| \mathbf{W_{jj} L_j \, m} \, \Big \|^2
        \;\;\;\;\;\;\;\; \big ( \textrm{optional} \big )

    where

        - :math:`\mathbf{m}` are the set of discrete model parameters (i.e. the model),
        - :math:`\mathbf{m}^{(ref)}` is the reference model,
        - :math:`\mathbf{G_x, \, G_y, \; G_z}` are partial cell gradients operators along x, y and z,
        - :math:`\mathbf{L_x, \, L_y, \; L_z}` are second-order derivative operators with respect to x, y and z,
        - :math:`\mathbf{W_s, \, W_x, \, W_y, \; W_z}` are weighting matrices.

    **Reference model in smoothness:**

    Gradients/interfaces within a discrete reference model :math:`\mathbf{m}^{(ref)}` can be
    preserved by including the reference model the smoothness regularization.
    In this case, the objective function becomes:

    .. math::
        \phi_m (\mathbf{m}) =& \alpha_s
        \Big \| \mathbf{W_s} \big [ \mathbf{m} - \mathbf{m}^{(ref)} \big ] \Big \|^2 \\
        &+ \sum_{j=x,y,z} \alpha_j \Big \| \mathbf{W_j G_j}
        \big [ \mathbf{m} - \mathbf{m}^{(ref)} \big ] \Big \|^2 \\
        &+ \sum_{j=x,y,z} \alpha_{jj} \Big \| \mathbf{W_{jj} L_j}
        \big [ \mathbf{m} - \mathbf{m}^{(ref)} \big ] \Big \|^2
        \;\;\;\;\;\;\;\; \big ( \textrm{optional} \big )

    This functionality is used by setting the `reference_model_in_smooth` parameter
    to ``True``.

    **Alphas and length scales:**

    The :math:`\alpha` parameters scale the relative contributions of the smallness and smoothness
    terms in the model objective function. Each :math:`\alpha` parameter can be set directly as a
    appropriate property of the ``WeightedLeastSquares`` class; e.g. :math:`\alpha_x` is set
    using the `alpha_x` property. Note that unless the parameters are set manually, second-order
    smoothness is not included in the model objective function. That is, the `alpha_xx`, `alpha_yy`
    and `alpha_zz` parameters are set to 0 by default.

    The relative contributions of smallness and smoothness terms on the recovered model can also
    be set by leaving `alpha_s` as its default value of 1, and setting the smoothness scaling
    constants based on length scales. The model objective function has been formulated such that
    smallness and smoothness terms contribute equally when the length scales are equal; i.e. when
    properties `length_scale_x = length_scale_y = length_scale_z`. When the `length_scale_x`
    property is set, the `alpha_x` and `alpha_xx` properties are set internally as:

    >>> reg.alpha_x = (reg.length_scale_x * reg.regularization_mesh.base_length) ** 2.0

    and

    >>> reg.alpha_xx = (ref.length_scale_x * reg.regularization_mesh.base_length) ** 4.0

    Likewise for y and z.

    **Custom weights and weighting matrices:**

    Let :math:`\mathbf{w_1, \; w_2, \; w_3, \; ...}` each represent an optional set of custom
    cell weights that are applied to all terms in the model objective function.
    The general form for the weights applied to smallness and second-order smoothness terms
    is given by:

    .. math::
        \mathbf{\tilde{w}} = \mathbf{v} \odot \prod_j \mathbf{w_j}

    and weights applied to first-order smoothness terms are given by:

    .. math::
        \mathbf{\tilde{w}} = \big ( \mathbf{P \, v} \big ) \odot \prod_j \mathbf{P \, w_j}

    :math:`\mathbf{v}` are the cell volumes, and :math:`\mathbf{P}` represents the
    projection matrix from cell centers to the appropriate faces;
    i.e. where discrete first-order derivatives live.

    Weights for each term are used to construct their respective weighting matrices
    as follows:

    .. math::
        \mathbf{W} = \textrm{diag} \Big ( \, \mathbf{\tilde{w}}^{1/2} \Big )

    Each set of custom cell weights is stored within a ``dict`` as an (n_cells, )
    ``numpy.ndarray``. The weights can be set all at once during instantiation
    with the `weights` keyword argument as follows:

    >>> reg = WeightedLeastSquares(mesh, weights={'weights_1': array_1, 'weights_2': array_2})

    or set after instantiation using the `set_weights` method:

    >>> reg.set_weights(weights_1=array_1, weights_2=array_2})
    """

    _model = None

    def __init__(
        self,
        mesh,
        active_cells=None,
        alpha_s=1.0,
        alpha_x=None,
        alpha_y=None,
        alpha_z=None,
        alpha_xx=0.0,
        alpha_yy=0.0,
        alpha_zz=0.0,
        length_scale_x=None,
        length_scale_y=None,
        length_scale_z=None,
        mapping=None,
        reference_model=None,
        reference_model_in_smooth=False,
        weights=None,
        **kwargs,
    ):
        if isinstance(mesh, BaseMesh):
            mesh = RegularizationMesh(mesh)

        if not isinstance(mesh, RegularizationMesh):
            TypeError(
                f"'regularization_mesh' must be of type {RegularizationMesh} or {BaseMesh}. "
                f"Value of type {type(mesh)} provided."
            )
        self._regularization_mesh = mesh

        if (key := "indActive") in kwargs:
            if active_cells is not None:
                raise ValueError(
                    f"Cannot simultaneously pass 'active_cells' and '{key}'. "
                    "Pass 'active_cells' only."
                )
            warnings.warn(
                f"The '{key}' argument has been deprecated, please use 'active_cells'. "
                "It will be removed in future versions of SimPEG.",
                DeprecationWarning,
                stacklevel=2,
            )
            active_cells = kwargs.pop(key)

        self.alpha_s = alpha_s
        if alpha_x is not None:
            if length_scale_x is not None:
                raise ValueError(
                    "Attempted to set both alpha_x and length_scale_x at the same time. Please "
                    "use only one of them"
                )
            self.alpha_x = alpha_x
        else:
            self.length_scale_x = length_scale_x

        if alpha_y is not None:
            if length_scale_y is not None:
                raise ValueError(
                    "Attempted to set both alpha_y and length_scale_y at the same time. Please "
                    "use only one of them"
                )
            self.alpha_y = alpha_y
        else:
            self.length_scale_y = length_scale_y

        if alpha_z is not None:
            if length_scale_z is not None:
                raise ValueError(
                    "Attempted to set both alpha_z and length_scale_z at the same time. Please "
                    "use only one of them"
                )
            self.alpha_z = alpha_z
        else:
            self.length_scale_z = length_scale_z

        # do this to allow child classes to also pass a list of objfcts to this constructor
        if "objfcts" not in kwargs:
            objfcts = [
                Smallness(mesh=self.regularization_mesh),
                SmoothnessFirstOrder(mesh=self.regularization_mesh, orientation="x"),
                SmoothnessSecondOrder(mesh=self.regularization_mesh, orientation="x"),
            ]

            if mesh.dim > 1:
                objfcts.extend(
                    [
                        SmoothnessFirstOrder(
                            mesh=self.regularization_mesh, orientation="y"
                        ),
                        SmoothnessSecondOrder(
                            mesh=self.regularization_mesh, orientation="y"
                        ),
                    ]
                )

            if mesh.dim > 2:
                objfcts.extend(
                    [
                        SmoothnessFirstOrder(
                            mesh=self.regularization_mesh, orientation="z"
                        ),
                        SmoothnessSecondOrder(
                            mesh=self.regularization_mesh, orientation="z"
                        ),
                    ]
                )
        else:
            objfcts = kwargs.pop("objfcts")

        super().__init__(objfcts=objfcts, unpack_on_add=False, **kwargs)

        for fun in objfcts:
            fun.parent = self

        if active_cells is not None:
            self.active_cells = active_cells

        self.mapping = mapping
        self.reference_model = reference_model
        self.reference_model_in_smooth = reference_model_in_smooth
        self.alpha_xx = alpha_xx
        self.alpha_yy = alpha_yy
        self.alpha_zz = alpha_zz
        if weights is not None:
            if not isinstance(weights, dict):
                weights = {"user_weights": weights}
            self.set_weights(**weights)

    def set_weights(self, **weights):
        """Adds (or updates) the specified weights for all child regularization objects.

        Parameters
        ----------
        **weights : key, numpy.ndarray
            Each keyword argument is added to the weights used by all child regularization objects.
            They can be accessed with their keyword argument.

        Examples
        --------
        >>> import discretize
        >>> from SimPEG.regularization import WeightedLeastSquares
        >>> mesh = discretize.TensorMesh([2, 3, 2])
        >>> reg = WeightedLeastSquares(mesh)
        >>> reg.set_weights(my_weight=np.ones(mesh.n_cells))
        >>> reg.get_weights('my_weight')
        array([1., 1., 1., 1., 1., 1., 1., 1., 1., 1., 1., 1.])

        """
        for fct in self.objfcts:
            fct.set_weights(**weights)

    def remove_weights(self, key):
        """Removes specified weights from all child regularization objects.

        Parameters
        ----------
        key : str
            The name of the weights being removed from all child regularization objects.

        Examples
        --------
        >>> import discretize
        >>> from SimPEG.regularization import WeightedLeastSquares
        >>> mesh = discretize.TensorMesh([2, 3, 2])
        >>> reg = WeightedLeastSquares(mesh)
        >>> reg.set_weights(my_weight=np.ones(mesh.n_cells))
        >>> reg.get_weights('my_weight')
        array([1., 1., 1., 1., 1., 1., 1., 1., 1., 1., 1., 1.])
        >>> reg.remove_weights('my_weight')
        """
        for fct in self.objfcts:
            fct.remove_weights(key)

    @property
    def cell_weights(self):
        # All of the objective functions should have the same weights,
        # so just grab the one from smallness here, which should also
        # trigger the deprecation warning
        return self.objfcts[0].cell_weights

    @cell_weights.setter
    def cell_weights(self, value):
        warnings.warn(
            "cell_weights are deprecated please access weights using the `set_weights`,"
            " `get_weights`, and `remove_weights` functionality. This will be removed in 0.19.0",
            FutureWarning,
            stacklevel=2,
        )
        self.set_weights(cell_weights=value)

    @property
    def alpha_s(self):
        """Multiplier constant for the smallness term.

        Returns
        -------
        float
            Multiplier constant for the smallness term.
        """
        return self._alpha_s

    @alpha_s.setter
    def alpha_s(self, value):
        if value is None:
            value = 1.0
        try:
            value = float(value)
        except (ValueError, TypeError):
            raise TypeError(f"alpha_s must be a real number, saw type{type(value)}")
        if value < 0:
            raise ValueError(f"alpha_s must be non-negative, not {value}")
        self._alpha_s = value

    @property
    def alpha_x(self):
        """Multiplier constant for first-order smoothness along x.

        Returns
        -------
        float
            Multiplier constant for first-order smoothness along x.
        """
        return self._alpha_x

    @alpha_x.setter
    def alpha_x(self, value):
        try:
            value = float(value)
        except (ValueError, TypeError):
            raise TypeError(f"alpha_x must be a real number, saw type{type(value)}")
        if value < 0:
            raise ValueError(f"alpha_x must be non-negative, not {value}")
        self._alpha_x = value

    @property
    def alpha_y(self):
        """Multiplier constant for first-order smoothness along y.

        Returns
        -------
        float
            Multiplier constant for first-order smoothness along y.
        """
        return self._alpha_y

    @alpha_y.setter
    def alpha_y(self, value):
        try:
            value = float(value)
        except (ValueError, TypeError):
            raise TypeError(f"alpha_y must be a real number, saw type{type(value)}")
        if value < 0:
            raise ValueError(f"alpha_y must be non-negative, not {value}")
        self._alpha_y = value

    @property
    def alpha_z(self):
        """Multiplier constant for first-order smoothness along z.

        Returns
        -------
        float
            Multiplier constant for first-order smoothness along z.
        """
        return self._alpha_z

    @alpha_z.setter
    def alpha_z(self, value):
        try:
            value = float(value)
        except (ValueError, TypeError):
            raise TypeError(f"alpha_z must be a real number, saw type{type(value)}")
        if value < 0:
            raise ValueError(f"alpha_z must be non-negative, not {value}")
        self._alpha_z = value

    @property
    def alpha_xx(self):
        """Multiplier constant for second-order smoothness along x.

        Returns
        -------
        float
            Multiplier constant for second-order smoothness along x.
        """
        return self._alpha_xx

    @alpha_xx.setter
    def alpha_xx(self, value):
        if value is None:
            value = (self.length_scale_x * self.regularization_mesh.base_length) ** 4.0
        try:
            value = float(value)
        except (ValueError, TypeError):
            raise TypeError(f"alpha_xx must be a real number, saw type{type(value)}")
        if value < 0:
            raise ValueError(f"alpha_xx must be non-negative, not {value}")
        self._alpha_xx = value

    @property
    def alpha_yy(self):
        """Multiplier constant for second-order smoothness along y.

        Returns
        -------
        float
            Multiplier constant for second-order smoothness along y.
        """
        return self._alpha_yy

    @alpha_yy.setter
    def alpha_yy(self, value):
        if value is None:
            value = (self.length_scale_y * self.regularization_mesh.base_length) ** 4.0
        try:
            value = float(value)
        except (ValueError, TypeError):
            raise TypeError(f"alpha_yy must be a real number, saw type{type(value)}")
        if value < 0:
            raise ValueError(f"alpha_yy must be non-negative, not {value}")
        self._alpha_yy = value

    @property
    def alpha_zz(self):
        """Multiplier constant for second-order smoothness along z.

        Returns
        -------
        float
            Multiplier constant for second-order smoothness along z.
        """
        return self._alpha_zz

    @alpha_zz.setter
    def alpha_zz(self, value):
        if value is None:
            value = (self.length_scale_z * self.regularization_mesh.base_length) ** 4.0
        try:
            value = float(value)
        except (ValueError, TypeError):
            raise TypeError(f"alpha_zz must be a real number, saw type{type(value)}")
        if value < 0:
            raise ValueError(f"alpha_zz must be non-negative, not {value}")
        self._alpha_zz = value

    @property
    def length_scale_x(self):
        r"""Multiplier constant for smoothness along x relative to base scale length.

        Where the :math:`\Delta h` defines the base length scale (i.e. minimum cell dimension),
        and  :math:`\alpha_x` defines the multiplier constant for first-order smoothness along x,
        the length-scale is given by:

        .. math::
            L_x = \bigg ( \frac{\alpha_x}{\Delta h} \bigg )^{1/2}

        Returns
        -------
        float
            Multiplier constant for smoothness along x relative to base scale length.
        """
        return np.sqrt(self.alpha_x) / self.regularization_mesh.base_length

    @length_scale_x.setter
    def length_scale_x(self, value: float):
        if value is None:
            value = 1.0
        try:
            value = float(value)
        except (TypeError, ValueError):
            raise TypeError(
                f"length_scale_x must be a real number, saw type{type(value)}"
            )
        self.alpha_x = (value * self.regularization_mesh.base_length) ** 2

    @property
    def length_scale_y(self):
        r"""Multiplier constant for smoothness along z relative to base scale length.

        Where the :math:`\Delta h` defines the base length scale (i.e. minimum cell dimension),
        and  :math:`\alpha_y` defines the multiplier constant for first-order smoothness along y,
        the length-scale is given by:

        .. math::
            L_y = \bigg ( \frac{\alpha_y}{\Delta h} \bigg )^{1/2}

        Returns
        -------
        float
            Multiplier constant for smoothness along z relative to base scale length.
        """
        return np.sqrt(self.alpha_y) / self.regularization_mesh.base_length

    @length_scale_y.setter
    def length_scale_y(self, value: float):
        if value is None:
            value = 1.0
        try:
            value = float(value)
        except (TypeError, ValueError):
            raise TypeError(
                f"length_scale_y must be a real number, saw type{type(value)}"
            )
        self.alpha_y = (value * self.regularization_mesh.base_length) ** 2

    @property
    def length_scale_z(self):
        r"""Multiplier constant for smoothness along z relative to base scale length.

        Where the :math:`\Delta h` defines the base length scale (i.e. minimum cell dimension),
        and  :math:`\alpha_z` defines the multiplier constant for first-order smoothness along z,
        the length-scale is given by:

        .. math::
            L_z = \bigg ( \frac{\alpha_z}{\Delta h} \bigg )^{1/2}

        Returns
        -------
        float
            Multiplier constant for smoothness along z relative to base scale length.
        """
        return np.sqrt(self.alpha_z) / self.regularization_mesh.base_length

    @length_scale_z.setter
    def length_scale_z(self, value: float):
        if value is None:
            value = 1.0
        try:
            value = float(value)
        except (TypeError, ValueError):
            raise TypeError(
                f"length_scale_z must be a real number, saw type{type(value)}"
            )
        self.alpha_z = (value * self.regularization_mesh.base_length) ** 2

    @property
    def reference_model_in_smooth(self) -> bool:
        """Whether to include the reference model in the smoothness objective functions.

        Returns
        -------
        bool
            Whether to include the reference model in the smoothness objective functions.
        """
        return self._reference_model_in_smooth

    @reference_model_in_smooth.setter
    def reference_model_in_smooth(self, value: bool):
        if not isinstance(value, bool):
            raise TypeError(
                "'reference_model_in_smooth must be of type 'bool'. "
                f"Value of type {type(value)} provided."
            )
        self._reference_model_in_smooth = value
        for fct in self.objfcts:
            if getattr(fct, "reference_model_in_smooth", None) is not None:
                fct.reference_model_in_smooth = value

    # Other properties and methods
    @property
    def nP(self):
        """Number of model parameters.

        Returns
        -------
        int
            Number of model parameters.
        """
        if getattr(self, "mapping", None) is not None and self.mapping.nP != "*":
            return self.mapping.nP
        elif (
            getattr(self, "_regularization_mesh", None) is not None
            and self.regularization_mesh.nC != "*"
        ):
            return self.regularization_mesh.nC
        else:
            return "*"

    @property
    def _nC_residual(self):
        """
        Shape of the residual
        """

        nC = getattr(self.regularization_mesh, "nC", None)
        mapping = getattr(self, "_mapping", None)

        if mapping is not None and mapping.shape[1] != "*":
            return self.mapping.shape[1]
        elif nC != "*" and nC is not None:
            return self.regularization_mesh.nC
        else:
            return self.nP

    def _delta_m(self, m):
        if self.reference_model is None:
            return m
        return m - self.reference_model

    @property
    def multipliers(self):
        r"""Multiplier constants for weighted sum of objective functions.

        For a model objective function :math:`\phi_m (\mathbf{m})` constructed using
        a weighted sum of objective functions :math:`\phi_i (\mathbf{m})`, i.e.:

        .. math::
            \phi_m (\mathbf{m}) = \sum_i \alpha_i \, \phi_i (\mathbf{m})

        the `multipliers` property returns the list of multiplier constants :math:`alpha_i`
        in order.

        Returns
        -------
        list of float
            Multiplier constants for weighted sum of objective functions.
        """
        return [getattr(self, objfct._multiplier_pair) for objfct in self.objfcts]

    @property
    def active_cells(self) -> np.ndarray:
        """Active cells defined on the regularization mesh.

        A boolean array defining the cells in the :py:class:`~.regularization.RegularizationMesh`
        that are active (i.e. updated) throughout the inversion. The values of inactive cells
        remain equal to their starting model values.

        Returns
        -------
        (n_cells, ) array of bool

        Notes
        -----
        If the property is set using a ``numpy.ndarray`` of ``int``, the setter interprets the
        array as representing the indices of the active cells. When called however, the quantity
        will have been internally converted to a boolean array.
        """
        return self.regularization_mesh.active_cells

    @active_cells.setter
    def active_cells(self, values: np.ndarray):
        self.regularization_mesh.active_cells = values
        active_cells = self.regularization_mesh.active_cells
        # notify the objective functions that the active_cells changed
        for objfct in self.objfcts:
            objfct.active_cells = active_cells

    indActive = deprecate_property(
        active_cells,
        "indActive",
        "active_cells",
        "0.19.0",
        error=False,
        future_warn=True,
    )

    @property
    def reference_model(self) -> np.ndarray:
        """Reference model.

        Returns
        -------
        None, (n_param, ) numpy.ndarray
            Reference model. If ``None``, the reference model in the inversion is set to
            the starting model.
        """
        return self._reference_model

    @reference_model.setter
    def reference_model(self, values: np.ndarray | float):
        if isinstance(values, float):
            values = np.ones(self._nC_residual) * values

        for fct in self.objfcts:
            fct.reference_model = values

        self._reference_model = values

    mref = deprecate_property(
        reference_model,
        "mref",
        "reference_model",
        "0.19.0",
        future_warn=True,
        error=False,
    )

    @property
    def model(self) -> np.ndarray:
        """The model associated with regularization.

        Returns
        -------
        (n_param, ) numpy.ndarray
            The model parameters.
        """
        return self._model

    @model.setter
    def model(self, values: np.ndarray | float):
        if isinstance(values, float):
            values = np.ones(self._nC_residual) * values

        for fct in self.objfcts:
            fct.model = values

        self._model = values

    @property
    def units(self) -> str:
        """Units for the model parameters.

        Some regularization classes behave differently depending on the units; e.g. 'radian'.

        Returns
        -------
        str
            Units for the model parameters.
        """
        return self._units

    @units.setter
    def units(self, units: str | None):
        if units is not None and not isinstance(units, str):
            raise TypeError(
                f"'units' must be None or type str. "
                f"Value of type {type(units)} provided."
            )
        for fct in self.objfcts:
            fct.units = units
        self._units = units

    @property
    def regularization_mesh(self) -> RegularizationMesh:
        """Regularization mesh.

        Mesh on which the regularization is discretized. This is not the same as
        the mesh on which the simulation is defined.

        Returns
        -------
        discretize.base.RegularizationMesh
            Mesh on which the regularization is discretized.
        """
        return self._regularization_mesh

    @property
    def mapping(self) -> maps.IdentityMap:
        """Mapping from the model to the regularization mesh.

        Returns
        -------
        SimPEG.maps.BaseMap
            The mapping from the model parameters to the quantity defined on the
            :py:class:`~SimPEG.regularization.RegularizationMesh`.
        """
        return self._mapping

    @mapping.setter
    def mapping(self, mapping: maps.IdentityMap):
        if mapping is None:
            mapping = maps.IdentityMap(nP=self._nC_residual)

        if not isinstance(mapping, maps.IdentityMap):
            raise TypeError(
                f"'mapping' must be of type {maps.IdentityMap}. "
                f"Value of type {type(mapping)} provided."
            )
        self._mapping = mapping

        for fct in self.objfcts:
            fct.mapping = mapping


###############################################################################
#                                                                             #
#                        Base Coupling Regularization                         #
#                                                                             #
###############################################################################
class BaseSimilarityMeasure(BaseRegularization):
    """Base regularization class for joint inversion.

    The ``BaseSimilarityMeasure`` class defines properties and methods used
    by regularization classes for joint inversion. It is not directly used to
    constrain inversions.

    Parameters
    ----------
    mesh : SimPEG.regularization.RegularizationMesh
        Mesh on which the regularization is discretized. This is not necessarily the same as
        the mesh on which the simulation is defined.
    wire_map : SimPEG.maps.WireMap
        Wire map connecting physical properties defined on active cells of the
        :class:`RegularizationMesh` to the entire model.
    """

    def __init__(self, mesh, wire_map, **kwargs):
        super().__init__(mesh, **kwargs)
        self.wire_map = wire_map

    @property
    def wire_map(self):
        """Mapping from model to physical properties defined on the regularization mesh.

        Returns
        -------
        SimPEG.maps.WireMap
            Mapping from model to physical properties defined on the regularization mesh.
        """
        return self._wire_map

    @wire_map.setter
    def wire_map(self, wires):
        try:
            m1, m2 = wires.maps  # Assume a map has been passed for each model.
        except ValueError:
            ValueError("Wire map must have two model mappings")

        if m1[1].shape[0] != m2[1].shape[0]:
            raise ValueError(
                f"All models must be the same size! Got {m1[1].shape[0]} and {m2[1].shape[0]}"
            )
        self._wire_map = wires

    @property
    def nP(self):
        """Number of model parameters.

        Returns
        -------
        int
            Number of model parameters.
        """
        return self.wire_map.nP

    def deriv(self, model):
        """Not implemented for ``BaseSimilarityMeasure`` class."""
        raise NotImplementedError(
            "The method deriv has not been implemented for {}".format(
                self.__class__.__name__
            )
        )

    def deriv2(self, model, v=None):
        """Not implemented for ``BaseSimilarityMeasure`` class."""
        raise NotImplementedError(
            "The method _deriv2 has not been implemented for {}".format(
                self.__class__.__name__
            )
        )

    @property
    def _nC_residual(self):
        """
        Shape of the residual
        """
        return self.wire_map.nP

    def __call__(self, model):
        """Not implemented for ``BaseSimilarityMeasure`` class."""
        raise NotImplementedError(
            "The method __call__ has not been implemented for {}".format(
                self.__class__.__name__
            )
        )<|MERGE_RESOLUTION|>--- conflicted
+++ resolved
@@ -551,14 +551,8 @@
         """
         f_m_deriv = self.f_m_deriv(m)
         if v is None:
-<<<<<<< HEAD
-            return f_m_deriv.T * ((self.W.T * self.W) * f_m_deriv)
-        return f_m_deriv.T * (self.W.T * (self.W * (f_m_deriv * v)))
-=======
             return 2 * f_m_deriv.T * ((self.W.T * self.W) * f_m_deriv)
-
         return 2 * f_m_deriv.T * (self.W.T * (self.W * (f_m_deriv * v)))
->>>>>>> ec7d6295
 
 
 class Smallness(BaseRegularization):
