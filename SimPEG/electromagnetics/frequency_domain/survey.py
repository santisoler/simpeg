--- conflicted
+++ resolved
@@ -1,11 +1,4 @@
-<<<<<<< HEAD
 from scipy.constants import mu_0
-# import properties
-from ...utils.code_utils import deprecate_property, deprecate_method
-=======
-import properties
->>>>>>> 811209d8
-
 from ...survey import BaseSurvey
 from .sources import BaseFDEMSrc
 
@@ -18,12 +11,6 @@
     source_list : list of SimPEG.electromagnetic.frequency_domain.sources.BaseFDEMSrc
         List of SimPEG FDEM sources
     """
-
-    # source_list = properties.List(
-    #     "A list of sources for the survey",
-    #     properties.Instance("A SimPEG source", BaseFDEMSrc),
-    #     default=[],
-    # )
 
     def __init__(self, source_list=None, **kwargs):
         # Sort these by frequency
