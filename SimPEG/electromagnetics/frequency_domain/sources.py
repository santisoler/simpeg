--- conflicted
+++ resolved
@@ -1,37 +1,25 @@
-<<<<<<< HEAD
-import warnings
-
-=======
->>>>>>> ca7af517
 import numpy as np
-import properties
-from geoana.em.static import CircularLoopWholeSpace, MagneticDipoleWholeSpace
 from scipy.constants import mu_0
 import warnings
 from scipy.special import roots_legendre
 
-<<<<<<< HEAD
-from ...props import LocationVector
-from ...utils import Zero, mkvc
-=======
 from geoana.em.static import MagneticDipoleWholeSpace, CircularLoopWholeSpace
 
 from ...utils import (
     mkvc,
     Zero,
     validate_float,
-    validate_string,
     validate_location_property,
     validate_ndarray_with_shape,
     validate_type,
     validate_direction,
+    validate_integer,
 )
+from ...utils.code_utils import deprecate_property
 
 from ..utils import omega
 from ..utils import segmented_line_current_source_term, line_through_faces
->>>>>>> ca7af517
 from ..base import BaseEMSrc
-from ..utils import line_through_faces, omega, segmented_line_current_source_term
 
 
 class BaseFDEMSrc(BaseEMSrc):
@@ -787,10 +775,16 @@
         orientation="z",
         radius=1.0,
         current=1.0,
+        n_turns=1,
         mu=mu_0,
         **kwargs,
     ):
         kwargs.pop("moment", None)
+        N = kwargs.pop("N", None)
+        if N is not None:
+            self.N = N
+        else:
+            self.n_turns = N
         super().__init__(
             receiver_list=receiver_list,
             frequency=frequency,
@@ -803,22 +797,82 @@
         self.radius = radius
         self.current = current
 
-<<<<<<< HEAD
-    n_turns = properties.Integer("number of turns in the loop", default=1)
-
-    def __init__(self, receiver_list=None, frequency=None, location=None, **kwargs):
-        N = kwargs.pop("N", None)
-        if N is not None:
-            warnings.warn(
-                "'N' is a deprecated property. Please use 'n_turns' instead."
-                "'N' be removed in SimPEG 0.18.0."
-            )
-            self.n_turns = N
-        super(CircularLoop, self).__init__(receiver_list, frequency, location, **kwargs)
+    # n_turns = properties.Integer("number of turns in the loop", default=1)
+
+    @property
+    def radius(self):
+        """Loop radius
+
+        Returns
+        -------
+        float
+            Loop radius
+        """
+        return self._radius
+
+    @radius.setter
+    def radius(self, rad):
+        rad = validate_float("radius", rad, min_val=0, inclusive_min=False)
+        self._radius = rad
+
+    # current = properties.Float("current in the loop", default=1.0)
+
+    @property
+    def current(self):
+        """Source current
+
+        Returns
+        -------
+        float
+            Source current
+        """
+        return self._current
+
+    @current.setter
+    def current(self, I):
+        I = validate_float("current", I)
+        if np.abs(I) == 0.0:
+            raise ValueError("current must be non-zero.")
+        self._current = I
+
+    # def __init__(self, receiver_list=None, frequency=None, location=None, **kwargs):
+    #     super(CircularLoop, self).__init__(receiver_list, frequency, location, **kwargs)
 
     @property
     def moment(self):
-        return np.pi * self.radius**2 * self.current * self.n_turns
+        """Dipole moment of the loop.
+
+        The dipole moment is given by :math:`I\\pi r^2`
+
+        Returns
+        -------
+        float
+            Dipole moment of the loop
+        """
+        return np.pi * self.radius ** 2 * np.abs(self.current) * self.n_turns
+
+    @moment.setter
+    def moment(self, value):
+        warnings.warn(
+            "Moment is not set as a property. I is the product"
+            "of the loop radius and transmitter current"
+        )
+        pass
+
+    @property
+    def n_turns(self):
+        """Number of turns in the loop.
+
+        Returns
+        -------
+        int
+        """
+        return self._n_turns
+
+    @n_turns.setter
+    def n_turns(self, value):
+        self._n_turns = validate_integer("n_turns", value, min_val=1)
+
 
     def _srcFct(self, obsLoc, coordinates="cartesian"):
         if getattr(self, "_loop", None) is None:
@@ -830,81 +884,8 @@
                 current=self.current,
             )
         return self.n_turns * self._loop.vector_potential(obsLoc, coordinates)
-=======
-    # radius = properties.Float("radius of the loop", default=1.0, min=0.0)
-
-    @property
-    def radius(self):
-        """Loop radius
-
-        Returns
-        -------
-        float
-            Loop radius
-        """
-        return self._radius
->>>>>>> ca7af517
-
-    @radius.setter
-    def radius(self, rad):
-        rad = validate_float("radius", rad, min_val=0, inclusive_min=False)
-        self._radius = rad
-
-    # current = properties.Float("current in the loop", default=1.0)
-
-    @property
-    def current(self):
-        """Source current
-
-        Returns
-        -------
-        float
-            Source current
-        """
-        return self._current
-
-    @current.setter
-    def current(self, I):
-        I = validate_float("current", I)
-        if np.abs(I) == 0.0:
-            raise ValueError("current must be non-zero.")
-        self._current = I
-
-    # def __init__(self, receiver_list=None, frequency=None, location=None, **kwargs):
-    #     super(CircularLoop, self).__init__(receiver_list, frequency, location, **kwargs)
-
-    @property
-    def moment(self):
-        """Dipole moment of the loop.
-
-        The dipole moment is given by :math:`I\\pi r^2`
-
-        Returns
-        -------
-        float
-            Dipole moment of the loop
-        """
-        return np.pi * self.radius ** 2 * np.abs(self.current)
-
-    @moment.setter
-    def moment(self, value):
-        warnings.warn(
-            "Moment is not set as a property. I is the product"
-            "of the loop radius and transmitter current"
-        )
-        pass
-
-    def _srcFct(self, obsLoc, coordinates="cartesian"):
-        if getattr(self, "_loop", None) is None:
-            self._loop = CircularLoopWholeSpace(
-                mu=self.mu,
-                location=self.location,
-                orientation=self.orientation,
-                radius=self.radius,
-                current=self.current,
-            )
-        return self._loop.vector_potential(obsLoc, coordinates)
-
+
+    N = deprecate_property(n_turns, "N", "n_turns", removal_version="0.19.0")
 
 class PrimSecSigma(BaseFDEMSrc):
     def __init__(
