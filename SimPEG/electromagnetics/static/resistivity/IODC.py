import numpy as np
import pandas as pd
import matplotlib.pyplot as plt
import matplotlib
import properties
import warnings

from discretize import TensorMesh, TreeMesh
from discretize.base import BaseMesh
from discretize.utils import refine_tree_xyz, mkvc, meshTensor

from ....data import Data
from ....utils import sdiag, uniqueRows, surface2ind_topo, plot2Ddata
from ..utils import geometric_factor
from . import sources as Src
from . import receivers as Rx
from .survey import Survey


class IO(properties.HasProperties):
    """

    """

    # Survey
    survey_layout = properties.StringChoice(
        "Survey geometry of DC surveys",
        default="SURFACE",
        choices=["SURFACE", "BOREHOLE", "GENERAL"],
    )

    survey_type = properties.StringChoice(
        "DC-IP Survey type",
        default="dipole-dipole",
        choices=["dipole-dipole", "pole-dipole", "dipole-pole", "pole-pole"],
    )

    dimension = properties.Integer(
        "Dimension of electrode locations", default=2, required=True
    )

    a_locations = properties.Array(
        "locations of the positive (+) current electrodes",
        required=True,
        shape=("*", "*"),  # ('*', 3) for 3D or ('*', 2) for 2D
        dtype=float,  # data are floats
    )

    b_locations = properties.Array(
        "locations of the negative (-) current electrodes",
        required=True,
        shape=("*", "*"),  # ('*', 3) for 3D or ('*', 2) for 2D
        dtype=float,  # data are floats
    )

    m_locations = properties.Array(
        "locations of the positive (+) potential electrodes",
        required=True,
        shape=("*", "*"),  # ('*', 3) for 3D or ('*', 2) for 2D
        dtype=float,  # data are floats
    )

    n_locations = properties.Array(
        "locations of the negative (-) potential electrodes",
        required=True,
        shape=("*", "*"),  # ('*', 3) for 3D or ('*', 2) for 2D
        dtype=float,  # data are floats
    )

    electrode_locations = properties.Array(
        "unique locations of a, b, m, n electrodes",
        required=True,
        shape=("*", "*"),  # ('*', 3) for 3D or ('*', 2) for 2D
        dtype=float,  # data are floats
    )

    # Data
    data_dc_type = properties.StringChoice(
        "Type of DC-IP survey",
        required=True,
        default="volt",
        choices=["volt", "apparent_resistivity", "apparent_conductivity",],
    )

    data_dc = properties.Array(
        "Measured DC data", shape=("*",), dtype=float  # data are floats
    )

    data_ip_type = properties.StringChoice(
        "Type of DC-IP survey",
        required=True,
        default="volt",
        choices=["volt", "apparent_chargeability",],
    )

    data_ip = properties.Array(
        "Measured IP data", shape=("*",), dtype=float  # data are floats
    )

    data_sip_type = properties.StringChoice(
        "Type of DC-IP survey",
        required=True,
        default="volt",
        choices=["volt", "apparent_chargeability",],
    )

    data_sip = properties.Array(
        "Measured Spectral IP data", shape=("*", "*"), dtype=float  # data are floats
    )

    times_ip = properties.Array(
        "Time channels of measured Spectral IP voltages (s)",
        required=True,
        shape=("*",),
        dtype=float,  # data are floats
    )

    G = properties.Array(
        "Geometric factor of DC-IP survey", shape=("*",), dtype=float  # data are floats
    )

    grids = properties.Array(
        "Spatial grids for plotting pseudo-section",
        shape=("*", "*"),
        dtype=float,  # data are floats
    )

    space_type = properties.StringChoice(
        "Assumption to compute apparent resistivity",
        default="half-space",
        choices=["half-space", "whole-space"],
    )

    line_inds = properties.Array(
        "Line indices", required=True, shape=("*",), dtype=int  # data are floats
    )
    sort_inds = properties.Array(
        "Sorting indices from ABMN",
        required=True,
        shape=("*",),
        dtype=int,  # data are floats
    )

    # Related to Physics and Discretization
    mesh = properties.Instance("Mesh for discretization", BaseMesh, required=True)

<<<<<<< HEAD
    dx = properties.Float(
        "Length of corecell in x-direction", required=True,
    )
    dy = properties.Float(
        "Length of corecell in y-direction", required=True
    )
    dz = properties.Float(
        "Length of corecell in z-direction", required=True
    )
=======
    dx = properties.Float("Length of corecell in x-direction", required=True,)
    dy = properties.Float("Length of corecell in y-direction", required=True)
    dz = properties.Float("Length of corecell in z-direction", required=True)
>>>>>>> c63e699c

    npad_x = properties.Integer(
        "The number of padding cells x-direction", required=True, default=5
    )

    npad_y = properties.Integer(
        "The number of padding cells y-direction", required=True, default=5
    )

    npad_z = properties.Integer(
        "The number of padding cells z-direction", required=True, default=5
    )

    pad_rate_x = properties.Float(
        "Expansion rate of padding cells in  x-direction", required=True, default=1.3
    )

    pad_rate_y = properties.Float(
        "Expansion rate of padding cells in  y-direction", required=True, default=1.3
    )

    pad_rate_z = properties.Float(
        "Expansion rate of padding cells in  z-direction", required=True, default=1.3
    )

    ncell_per_dipole = properties.Integer(
        "The number of cells between dipole electrodes", required=True, default=4
    )

    corezlength = properties.Float("Core depth (m)", required=True,)

    # For synthetic surveys
    x0 = None
    lineLength = None
    a = None
    n_spacing = None
    n_data = None

    def __init__(self, **kwargs):
        super(IO, self).__init__(**kwargs)
        warnings.warn("code under construction - API might change in the future")

    # Properties
    @property
    def voltages(self):
        """
        Votages (V)
        """
        if self.data_dc_type.lower() == "volt":
            return self.data_dc
        elif self.data_dc_type.lower() == "apparent_resistivity":
            return self.data_dc * self.G
        elif self.data_dc_type.lower() == "apparent_conductivity":
            return self.apparent_conductivity / (self.data_dc * self.G)
        else:
            raise NotImplementedError()

    @property
    def apparent_resistivity(self):
        """
        Apparent Resistivity (Ohm-m)
        """
        if self.data_dc_type.lower() == "apparent_resistivity":
            return self.data_dc
        elif self.data_dc_type.lower() == "volt":
            return self.data_dc / self.G
        elif self.data_dc_type.lower() == "apparent_conductivity":
            return 1.0 / self.data_dc
        else:
            print(self.data_dc_type.lower())
            raise NotImplementedError()

    @property
    def apparent_conductivity(self):
        """
        Apparent Conductivity (S/m)
        """
        if self.data_dc_type.lower() == "apparent_conductivity":
            return self.data_dc
        elif self.data_dc_type.lower() == "apparent_resistivity":
            return 1.0 / self.data_dc
        elif self.data_dc_type.lower() == "volt":
            return 1.0 / self.data_dc * self.G

    # For IP
    @property
    def voltages_ip(self):
        """
        IP votages (V)
        """
        if self.data_ip_type.lower() == "volt":
            return self.data_ip
        elif self.data_ip_type.lower() == "apparent_chargeability":
            if self.voltages is None:
                raise Exception("DC voltages must be set to compute IP voltages")
            return self.data_ip * self.voltages
        else:
            raise NotImplementedError()

    # For SIP
    @property
    def voltages_sip(self):
        """
        IP votages (V)
        """
        if self.data_sip_type.lower() == "volt":
            return self.data_sip
        elif self.data_sip_type.lower() == "apparent_chargeability":
            if self.voltages is None:
                raise Exception("DC voltages must be set to compute IP voltages")
            return sdiag(self.voltages) * self.data_sip
        else:
            raise NotImplementedError()

    @property
    def apparent_chargeability(self):
        """
        Apparent Conductivity (S/m)
        """
        if self.data_ip_type.lower() == "apparent_chargeability":
            return self.data_ip
        elif self.data_ip_type.lower() == "volt":
            if self.voltages is None:
                raise Exception(
                    "DC voltages must be set to compute Apparent Chargeability"
                )
            return self.data_ip / self.voltages
        else:
            raise NotImplementedError()

    # For SIP
    @property
    def apparent_chargeability_sip(self):
        """
        Apparent Conductivity (S/m)
        """
        if self.data_sip_type.lower() == "apparent_chargeability":
            return self.data_sip
        elif self.data_sip_type.lower() == "volt":
            if self.voltages is None:
                raise Exception(
                    "DC voltages must be set to compute Apparent Chargeability"
                )
            return sdiag(1.0 / self.voltages) * self.data_sip
        else:
            raise NotImplementedError()

    def geometric_factor(self, survey):
        """
        Compute geometric factor, G, using locational informaition
        in survey object
        """
        G = geometric_factor(
            survey, survey_type=self.survey_type, space_type=self.space_type
        )
        return G

    def from_ambn_locations_to_survey(
        self,
        a_locations,
        b_locations,
        m_locations,
        n_locations,
        survey_type=None,
        data_dc=None,
        data_ip=None,
        data_sip=None,
        data_dc_type="volt",
        data_ip_type="volt",
        data_sip_type="volt",
        fname=None,
        dimension=2,
        line_inds=None,
        times_ip=None,
    ):
        """
        read A, B, M, N electrode location and data (V or apparent_resistivity)
        """
        self.a_locations = a_locations.copy()
        self.b_locations = b_locations.copy()
        self.m_locations = m_locations.copy()
        self.n_locations = n_locations.copy()
        self.survey_type = survey_type
        self.dimension = dimension
        self.data_dc_type = data_dc_type
        self.data_ip_type = data_ip_type
        self.data_sip_type = data_sip_type
        if times_ip is not None:
            self.times_ip = times_ip

        uniqSrc = uniqueRows(np.c_[self.a_locations, self.b_locations])
        uniqElec = uniqueRows(
            np.vstack(
                (self.a_locations, self.b_locations, self.m_locations, self.n_locations)
            )
        )
        self.electrode_locations = uniqElec[0]
        nSrc = uniqSrc[0].shape[0]
        ndata = self.a_locations.shape[0]

        if self.survey_layout == "SURFACE":
            # 2D locations
            srcLists = []
            sort_inds = []
            for iSrc in range(nSrc):
                inds = uniqSrc[2] == iSrc
                sort_inds.append(np.arange(ndata)[inds])

                locsM = self.m_locations[inds, :]
                locsN = self.n_locations[inds, :]
<<<<<<< HEAD
                if survey_type in ['dipole-dipole', 'pole-dipole']:
                    rx = Rx.Dipole(locsM, locsN)
                elif survey_type in ['dipole-pole', 'pole-pole']:
=======
                if survey_type in ["dipole-dipole", "pole-dipole"]:
                    rx = Rx.Dipole(locsM, locsN)
                elif survey_type in ["dipole-pole", "pole-pole"]:
>>>>>>> c63e699c
                    rx = Rx.Pole(locsM)
                else:
                    raise NotImplementedError()

                if dimension == 2:
                    locA = uniqSrc[0][iSrc, :2]
                    locB = uniqSrc[0][iSrc, 2:]
                elif dimension == 3:
                    locA = uniqSrc[0][iSrc, :3]
                    locB = uniqSrc[0][iSrc, 3:]

                if survey_type in ["dipole-dipole", "dipole-pole"]:
                    src = Src.Dipole([rx], locA, locB)
                elif survey_type in ["pole-dipole", "pole-pole"]:
                    src = Src.Pole([rx], locA)

                srcLists.append(src)

            self.sort_inds = np.hstack(sort_inds)

            if dimension == 2:
                survey = Survey(srcLists)
            elif dimension == 3:
                survey = Survey(srcLists)
            else:
                raise NotImplementedError()

            self.a_locations = self.a_locations[self.sort_inds, :]
            self.b_locations = self.b_locations[self.sort_inds, :]
            self.m_locations = self.m_locations[self.sort_inds, :]
            self.n_locations = self.n_locations[self.sort_inds, :]
            self.G = self.geometric_factor(survey)

            if data_dc is not None:
                self.data_dc = data_dc[self.sort_inds]
            if data_ip is not None:
                self.data_ip = data_ip[self.sort_inds]
            if data_sip is not None:
                self.data_sip = data_sip[self.sort_inds, :]
            if line_inds is not None:
                self.line_inds = line_inds[self.sort_inds]
            # Here we ignore ... z-locations
            self.n_data = survey.nD

            midABx = (self.a_locations[:, 0] + self.b_locations[:, 0]) * 0.5
            midMNx = (self.m_locations[:, 0] + self.n_locations[:, 0]) * 0.5

            if dimension == 2:
                z = abs(midABx - midMNx) * 1.0 / 3.0
                x = (midABx + midMNx) * 0.5
                zmax = z.max()
                a = abs(np.diff(np.sort(self.electrode_locations[:, 0]))).min()
                # Consider the case of 1D types of array
                if np.all(zmax < a):
                    z = abs(self.a_locations[:, 0] - self.b_locations[:, 0]) / 3.0
                self.grids = np.c_[x, z]

            elif dimension == 3:
                midABy = (self.a_locations[:, 1] + self.b_locations[:, 1]) * 0.5
                midMNy = (self.m_locations[:, 1] + self.n_locations[:, 1]) * 0.5
                z = np.sqrt((midABx - midMNx) ** 2 + (midABy - midMNy) ** 2) * 1.0 / 3.0
                x = (midABx + midMNx) * 0.5
                y = (midABy + midMNy) * 0.5
                self.grids = np.c_[x, y, z]
            else:
                raise Exception()
        else:
            raise NotImplementedError()
        return survey

<<<<<<< HEAD
    def set_mesh(self, topo=None,
                dx=None, dy=None, dz=None, corezlength=None,
                npad_x=None, npad_y=None, npad_z=None,
                pad_rate_x=None, pad_rate_y=None, pad_rate_z=None,
                ncell_per_dipole=None, mesh_type='TensorMesh',
                dimension=2,
                method='nearest'
                ):
=======
    def set_mesh(
        self,
        topo=None,
        dx=None,
        dy=None,
        dz=None,
        corezlength=None,
        npad_x=None,
        npad_y=None,
        npad_z=None,
        pad_rate_x=None,
        pad_rate_y=None,
        pad_rate_z=None,
        ncell_per_dipole=None,
        mesh_type="TensorMesh",
        dimension=2,
        method="nearest",
    ):
>>>>>>> c63e699c
        """
        Set up a mesh for a given DC survey
        """

        # Update properties
        if npad_x is None:
            npad_x = self.npad_x
        self.npad_x = npad_x

        if npad_z is None:
            npad_z = self.npad_z
        self.npad_z = npad_z

        if pad_rate_x is None:
            pad_rate_x = self.pad_rate_x
        self.pad_rate_x = pad_rate_x
<<<<<<< HEAD

        if pad_rate_z is None:
            pad_rate_z = self.pad_rate_z
        self.pad_rate_z = pad_rate_z

        if ncell_per_dipole is None:
            ncell_per_dipole = self.ncell_per_dipole
        self.ncell_per_dipole = ncell_per_dipole

        # 2D or 3D mesh
        if dimension not in [2, 3]:
            raise NotImplementedError('Set mesh has not been implemented for a 1D system')

        if dimension == 2:
            z_ind = 1
        else:
            z_ind = 2
        a = abs(np.diff(np.sort(self.electrode_locations[:, 0]))).min()
        lineLength = abs(
            self.electrode_locations[:, 0].max() -
            self.electrode_locations[:, 0].min()
        )
        dx_ideal = a/ncell_per_dipole
        if dx is None:
            dx = dx_ideal
            print(
                "dx is set to {} m (samllest electrode spacing ({}) / {})".format(dx, a, ncell_per_dipole)
            )
        if dz is None:
            dz = dx*0.5
            print(
                "dz ({} m) is set to dx ({} m) / {}".format(dz, dx, 2)
            )
        if dimension == 3:
            if dy is None:
                print('dy is set equal to dx')
                dy = dx
            self.dy = dy

            if npad_y is None:
                npad_y = self.npad_y
            self.npad_y = npad_y

            if pad_rate_y is None:
                pad_rate_y = self.pad_rate_y
            self.pad_rate_y = pad_rate_y

        x0 = self.electrode_locations[:, 0].min()
        if topo is None:
            # For 2D mesh
            if dimension == 2:
                # sort by x
                row_idx = np.lexsort((self.electrode_locations[:, 0],))
            # For 3D mesh
            else:
                # sort by x, then by y
                row_idx = np.lexsort((self.electrode_locations[:, 1],
                                      self.electrode_locations[:, 0]))
            locs = self.electrode_locations[row_idx, :]
        else:
            # For 2D mesh
            if dimension == 2:
                mask = np.isin(self.electrode_locations[:, 0], topo[:, 0])
                if np.any(mask):
                    warnings.warn(
                        "Because the x coordinates of some topo and electrodes are the same,"
                        " we excluded electrodes with the same coordinates.",
                        RuntimeWarning
                    )
                locs_tmp = np.vstack((topo, self.electrode_locations[~mask, :]))
                row_idx = np.lexsort((locs_tmp[:, 0],))
            else:
                dtype = [('x', np.float64), ('y', np.float64)]
                mask = np.isin(self.electrode_locations[:, [0, 1]].copy().view(dtype),
                               topo[:, [0, 1]].copy().view(dtype)).flatten()
                if np.any(mask):
                    warnings.warn(
                        "Because the x and y coordinates of some topo and electrodes are the same,"
                        " we excluded electrodes with the same coordinates.",
                        RuntimeWarning
                    )
                locs_tmp = np.vstack((topo, self.electrode_locations[~mask, :]))
                row_idx = np.lexsort((locs_tmp[:, 1],
                                      locs_tmp[:, 0]))
            locs = locs_tmp[row_idx, :]

        if dx > dx_ideal:
            # warnings.warn(
            #     "Input dx ({}) is greater than expected \n We recommend using {:0.1e} m cells, that is, {} cells per {0.1e} m dipole length".format(dx, dx_ideal, ncell_per_dipole, a)
            # )
            pass

        # Set mesh properties to class instance
        self.dx = dx
        self.dz = dz

        zmax = locs[:, z_ind].max()
        zmin = locs[:, z_ind].min()

        # 3 cells each for buffer
        corexlength = lineLength + dx * 6
        if corezlength is None:
            dz_topo = locs[:,1].max()-locs[:,1].min()
            corezlength = self.grids[:, z_ind].max() + dz_topo
            self.corezlength = corezlength

        if mesh_type == 'TensorMesh':
            ncx = np.round(corexlength/dx)
            ncz = np.round(corezlength/dz)
            hx = [
                (dx, npad_x, -pad_rate_x), (dx, ncx), (dx, npad_x, pad_rate_x)
            ]
            hz = [(dz, npad_z, -pad_rate_z), (dz, ncz)]
            x0_mesh = -(
                (dx * pad_rate_x ** (np.arange(npad_x)+1)).sum() + dx * 3 - x0
            )
            z0_mesh = -((dz * pad_rate_z ** (np.arange(npad_z)+1)).sum() + dz * ncz) + zmax

            # For 2D mesh
            if dimension == 2:
                h = [hx, hz]
                x0_for_mesh = [x0_mesh, z0_mesh]
                self.xyzlim = np.vstack((
                    np.r_[x0, x0+lineLength],
                    np.r_[zmax-corezlength, zmax]
                ))
                fill_value = "extrapolate"

            # For 3D mesh
            else:

                ylocs = np.unique(self.electrode_locations[:, 1])
                ymin, ymax = ylocs.min(), ylocs.max()
                # 3 cells each for buffer in y-direction
                coreylength = ymax-ymin+dy*6
                ncy = np.round(coreylength/dy)
                hy = [
                    (dy, npad_y, -pad_rate_y),
                    (dy, ncy),
                    (dy, npad_y, pad_rate_y)
                ]
                y0 = ylocs.min()-dy/2.
                y0_mesh = -(
                    (dy * pad_rate_y ** (np.arange(npad_y)+1)).sum()
                    + dy*3 - y0
                )

                h = [hx, hy, hz]
                x0_for_mesh = [x0_mesh, y0_mesh, z0_mesh]
                self.xyzlim = np.vstack((
                    np.r_[x0, x0+lineLength],
                    np.r_[ymin-dy*3, ymax+dy*3],
                    np.r_[zmax-corezlength, zmax]
                ))
            mesh = TensorMesh(h, x0=x0_for_mesh)

        elif mesh_type == "TREE":
            # Quadtree mesh
            if dimension == 2:

                pad_length_x = np.sum(meshTensor([(dx, npad_x, pad_rate_x)]))
                pad_length_z = np.sum(meshTensor([(dz, npad_z, pad_rate_z)]))

                dom_width_x = lineLength + 2*pad_length_x  # domain width x
                dom_width_z = corezlength + pad_length_z   # domain width z

                nbcx = 2**int(np.ceil(np.log(dom_width_x/dx)/np.log(2.)))     # num. base cells x
                nbcz = 2**int(np.ceil(np.log(dom_width_z/dz)/np.log(2.)))     # num. base cells z

                length = 0.
                dz_tmp = dz
                octree_levels = []
                while length < corezlength:
                    length += 5*dz_tmp
                    octree_levels.append(5)
                    dz_tmp *= 2

                # Define the base mesh
                hx = [(dx, nbcx)]
                hz = [(dz, nbcz)]

                mesh_width = np.sum(meshTensor(hx))
                mesh_height = np.sum(meshTensor(hz))

                array_midpoint = 0.5*(
                    self.electrode_locations[:, 0].min() +
                    self.electrode_locations[:, 0].max()
                )
                mesh = TreeMesh([hx, hz],
                    x0=[array_midpoint-mesh_width/2, zmax-mesh_height])
                # mesh = TreeMesh([hx, hz], x0='CN')

                # Mesh refinement based on topography
                mesh = refine_tree_xyz(
                    mesh, self.electrode_locations, octree_levels=octree_levels, method='radial', finalize=False
                )
                mesh.finalize()

                self.xyzlim = np.vstack((
                    np.r_[self.electrode_locations[:,0].min(), self.electrode_locations[:,0].max()],
                    np.r_[zmax-corezlength, zmax]
                ))

            # Octree mesh
            elif dimension == 3:
                raise NotImplementedError('set_mesh has not implemented 3D TreeMesh (yet)')

        else:
            raise NotImplementedError("set_mesh currently generates TensorMesh or TreeMesh")


=======

        if pad_rate_z is None:
            pad_rate_z = self.pad_rate_z
        self.pad_rate_z = pad_rate_z

        if ncell_per_dipole is None:
            ncell_per_dipole = self.ncell_per_dipole
        self.ncell_per_dipole = ncell_per_dipole

        # 2D or 3D mesh
        if dimension not in [2, 3]:
            raise NotImplementedError(
                "Set mesh has not been implemented for a 1D system"
            )

        if dimension == 2:
            z_ind = 1
        else:
            z_ind = 2
        a = abs(np.diff(np.sort(self.electrode_locations[:, 0]))).min()
        lineLength = abs(
            self.electrode_locations[:, 0].max() - self.electrode_locations[:, 0].min()
        )
        dx_ideal = a / ncell_per_dipole
        if dx is None:
            dx = dx_ideal
            print(
                "dx is set to {} m (samllest electrode spacing ({}) / {})".format(
                    dx, a, ncell_per_dipole
                )
            )
        if dz is None:
            dz = dx * 0.5
            print("dz ({} m) is set to dx ({} m) / {}".format(dz, dx, 2))
        if dimension == 3:
            if dy is None:
                print("dy is set equal to dx")
                dy = dx
            self.dy = dy

            if npad_y is None:
                npad_y = self.npad_y
            self.npad_y = npad_y

            if pad_rate_y is None:
                pad_rate_y = self.pad_rate_y
            self.pad_rate_y = pad_rate_y

        x0 = self.electrode_locations[:, 0].min()
        if topo is None:
            # For 2D mesh
            if dimension == 2:
                # sort by x
                row_idx = np.lexsort((self.electrode_locations[:, 0],))
            # For 3D mesh
            else:
                # sort by x, then by y
                row_idx = np.lexsort(
                    (self.electrode_locations[:, 1], self.electrode_locations[:, 0])
                )
            locs = self.electrode_locations[row_idx, :]
        else:
            # For 2D mesh
            if dimension == 2:
                mask = np.isin(self.electrode_locations[:, 0], topo[:, 0])
                if np.any(mask):
                    warnings.warn(
                        "Because the x coordinates of some topo and electrodes are the same,"
                        " we excluded electrodes with the same coordinates.",
                        RuntimeWarning,
                    )
                locs_tmp = np.vstack((topo, self.electrode_locations[~mask, :]))
                row_idx = np.lexsort((locs_tmp[:, 0],))
            else:
                dtype = [("x", np.float64), ("y", np.float64)]
                mask = np.isin(
                    self.electrode_locations[:, [0, 1]].copy().view(dtype),
                    topo[:, [0, 1]].copy().view(dtype),
                ).flatten()
                if np.any(mask):
                    warnings.warn(
                        "Because the x and y coordinates of some topo and electrodes are the same,"
                        " we excluded electrodes with the same coordinates.",
                        RuntimeWarning,
                    )
                locs_tmp = np.vstack((topo, self.electrode_locations[~mask, :]))
                row_idx = np.lexsort((locs_tmp[:, 1], locs_tmp[:, 0]))
            locs = locs_tmp[row_idx, :]

        if dx > dx_ideal:
            # warnings.warn(
            #     "Input dx ({}) is greater than expected \n We recommend using {:0.1e} m cells, that is, {} cells per {0.1e} m dipole length".format(dx, dx_ideal, ncell_per_dipole, a)
            # )
            pass

        # Set mesh properties to class instance
        self.dx = dx
        self.dz = dz

        zmax = locs[:, z_ind].max()
        zmin = locs[:, z_ind].min()

        # 3 cells each for buffer
        corexlength = lineLength + dx * 6
        if corezlength is None:
            dz_topo = locs[:, 1].max() - locs[:, 1].min()
            corezlength = self.grids[:, z_ind].max() + dz_topo
            self.corezlength = corezlength

        if mesh_type == "TensorMesh":
            ncx = np.round(corexlength / dx)
            ncz = np.round(corezlength / dz)
            hx = [(dx, npad_x, -pad_rate_x), (dx, ncx), (dx, npad_x, pad_rate_x)]
            hz = [(dz, npad_z, -pad_rate_z), (dz, ncz)]
            x0_mesh = -(
                (dx * pad_rate_x ** (np.arange(npad_x) + 1)).sum() + dx * 3 - x0
            )
            z0_mesh = (
                -((dz * pad_rate_z ** (np.arange(npad_z) + 1)).sum() + dz * ncz) + zmax
            )

            # For 2D mesh
            if dimension == 2:
                h = [hx, hz]
                x0_for_mesh = [x0_mesh, z0_mesh]
                self.xyzlim = np.vstack(
                    (np.r_[x0, x0 + lineLength], np.r_[zmax - corezlength, zmax])
                )
                fill_value = "extrapolate"

            # For 3D mesh
            else:

                ylocs = np.unique(self.electrode_locations[:, 1])
                ymin, ymax = ylocs.min(), ylocs.max()
                # 3 cells each for buffer in y-direction
                coreylength = ymax - ymin + dy * 6
                ncy = np.round(coreylength / dy)
                hy = [(dy, npad_y, -pad_rate_y), (dy, ncy), (dy, npad_y, pad_rate_y)]
                y0 = ylocs.min() - dy / 2.0
                y0_mesh = -(
                    (dy * pad_rate_y ** (np.arange(npad_y) + 1)).sum() + dy * 3 - y0
                )

                h = [hx, hy, hz]
                x0_for_mesh = [x0_mesh, y0_mesh, z0_mesh]
                self.xyzlim = np.vstack(
                    (
                        np.r_[x0, x0 + lineLength],
                        np.r_[ymin - dy * 3, ymax + dy * 3],
                        np.r_[zmax - corezlength, zmax],
                    )
                )
            mesh = TensorMesh(h, x0=x0_for_mesh)

        elif mesh_type == "TREE":
            # Quadtree mesh
            if dimension == 2:

                pad_length_x = np.sum(meshTensor([(dx, npad_x, pad_rate_x)]))
                pad_length_z = np.sum(meshTensor([(dz, npad_z, pad_rate_z)]))

                dom_width_x = lineLength + 2 * pad_length_x  # domain width x
                dom_width_z = corezlength + pad_length_z  # domain width z

                nbcx = 2 ** int(
                    np.ceil(np.log(dom_width_x / dx) / np.log(2.0))
                )  # num. base cells x
                nbcz = 2 ** int(
                    np.ceil(np.log(dom_width_z / dz) / np.log(2.0))
                )  # num. base cells z

                length = 0.0
                dz_tmp = dz
                octree_levels = []
                while length < corezlength:
                    length += 5 * dz_tmp
                    octree_levels.append(5)
                    dz_tmp *= 2

                # Define the base mesh
                hx = [(dx, nbcx)]
                hz = [(dz, nbcz)]

                mesh_width = np.sum(meshTensor(hx))
                mesh_height = np.sum(meshTensor(hz))

                array_midpoint = 0.5 * (
                    self.electrode_locations[:, 0].min()
                    + self.electrode_locations[:, 0].max()
                )
                mesh = TreeMesh(
                    [hx, hz], x0=[array_midpoint - mesh_width / 2, zmax - mesh_height]
                )
                # mesh = TreeMesh([hx, hz], x0='CN')

                # Mesh refinement based on topography
                mesh = refine_tree_xyz(
                    mesh,
                    self.electrode_locations,
                    octree_levels=octree_levels,
                    method="radial",
                    finalize=False,
                )
                mesh.finalize()

                self.xyzlim = np.vstack(
                    (
                        np.r_[
                            self.electrode_locations[:, 0].min(),
                            self.electrode_locations[:, 0].max(),
                        ],
                        np.r_[zmax - corezlength, zmax],
                    )
                )

            # Octree mesh
            elif dimension == 3:
                raise NotImplementedError(
                    "set_mesh has not implemented 3D TreeMesh (yet)"
                )

        else:
            raise NotImplementedError(
                "set_mesh currently generates TensorMesh or TreeMesh"
            )

>>>>>>> c63e699c
        actind = surface2ind_topo(mesh, locs, method=method, fill_value=np.nan)

        return mesh, actind

    def plotPseudoSection(
        self,
        data_type="apparent_resistivity",
        data=None,
        dataloc=True,
        aspect_ratio=2,
        scale="log",
        cmap="viridis",
        ncontour=10,
        ax=None,
        figname=None,
        clim=None,
        label=None,
        iline=0,
        orientation="vertical",
    ):
        """
            Plot 2D pseudo-section for DC-IP data
        """
        matplotlib.rcParams["font.size"] = 12

        if ax is None:
            fig = plt.figure(figsize=(10, 5))
            ax = plt.subplot(111)

        if self.dimension == 2:
            inds = np.ones(self.n_data, dtype=bool)
            grids = self.grids.copy()
        elif self.dimension == 3:
            inds = self.line_inds == iline
            grids = self.grids[inds, :][:, [0, 2]]
        else:
            raise NotImplementedError()

        if data_type == "apparent_resistivity":
            if data is None:
                val = self.apparent_resistivity[inds]
            else:
                val = data.copy()[inds]
            label_tmp = "Apparent Res. ($\Omega$m)"
        elif data_type == "volt":
            if data is None:
                val = self.voltages[inds]
            else:
                val = data.copy()[inds]
            label_tmp = "Voltage (V)"
        elif data_type == "apparent_conductivity":
            if data is None:
                val = self.apparent_conductivity[inds]
            else:
                val = data.copy()[inds]
            label_tmp = "Apparent Cond. (S/m)"
        elif data_type == "apparent_chargeability":
            if data is not None:
                val = data.copy()[inds]
            else:
                val = self.apparent_chargeability.copy()[inds] * 1e3
            label_tmp = "Apparent Charg. (mV/V)"
        elif data_type == "volt_ip":
            if data is not None:
                val = data.copy()[inds]
            else:
                val = self.voltages_ip.copy()[inds] * 1e3
            label_tmp = "Secondary voltage. (mV)"
        else:
            print(data_type)
            raise NotImplementedError()

        if label is None:
            label = label_tmp

        out = plot2Ddata(
            grids,
            val,
            contourOpts={"cmap": cmap},
            ax=ax,
            dataloc=dataloc,
            scale=scale,
            ncontour=ncontour,
            clim=clim,
        )
        ax.invert_yaxis()
        ax.set_xlabel("x (m)")
        ax.set_yticklabels([])
        ax.set_ylabel("n-spacing")
        if orientation == "vertical":
            frac = 0.01
        elif orientation == "horizontal":
            frac = 0.03
        else:
            raise ValueError(
                "Orientation must be either vertical or horizontal, not {}".format(
                    orientation
                )
            )
        cb = plt.colorbar(
            out[0], format="%.1e", ax=ax, orientation=orientation, fraction=frac
        )
        cb.set_label(label)
        cb.set_ticks(out[0].levels)
        ax.set_aspect(aspect_ratio)
        plt.tight_layout()
        if figname is not None:
            fig.savefig(figname, dpi=200)

    def read_ubc_dc2d_obs_file(self, filename, input_type="simple", toponame=None):
        obsfile = np.genfromtxt(filename, delimiter=" \n", dtype=np.str, comments="!")
        if input_type == "general":
            topo = None
            n_src = 0
            n_rxs = []
            src_info = []
            abmn = []
            for obs in obsfile:
                temp = np.fromstring(obs, dtype=float, sep=" ").T
                if len(temp) == 5:
                    n_src += 1
                    src_info = temp[:4]
                    n_rxs.append(int(temp[-1]))
                else:
                    abmn.append(np.r_[src_info, temp])

            abmn = np.vstack(abmn)
<<<<<<< HEAD
            a = np.c_[abmn[:,0], -abmn[:,1]]
            b = np.c_[abmn[:,2], -abmn[:,3]]
            m = np.c_[abmn[:,4], -abmn[:,5]]
            n = np.c_[abmn[:,6], -abmn[:,7]]
            voltage = abmn[:,8]
            standard_deviation = abmn[:,9]
=======
            a = np.c_[abmn[:, 0], -abmn[:, 1]]
            b = np.c_[abmn[:, 2], -abmn[:, 3]]
            m = np.c_[abmn[:, 4], -abmn[:, 5]]
            n = np.c_[abmn[:, 6], -abmn[:, 7]]
            voltage = abmn[:, 8]
            standard_deviation = abmn[:, 9]
>>>>>>> c63e699c

        elif input_type == "simple":
            if toponame is not None:
                tmp_topo = np.loadtxt(toponame)
                n_topo = tmp_topo[0, 0]
                z_ref = tmp_topo[0, 1]
                topo = tmp_topo[1:, :]
                if topo.shape[0] != n_topo:
                    print(
                        ">> # of points for the topography is not {0}, but {0}".format(
                            n_topo, topo.shape[0]
                        )
                    )
            tmp = np.loadtxt(filename, comments="!").astype(float)
            e = np.zeros(tmp.shape[0], dtype=float)
            a = np.c_[tmp[:, 0], e]
            b = np.c_[tmp[:, 1], e]
            m = np.c_[tmp[:, 2], e]
            n = np.c_[tmp[:, 3], e]
            voltage = tmp[:, 4]
            standard_deviation = tmp[:, 5]

        if np.all(a == b):
            if np.all(m == n):
                survey_type = "pole-pole"
            else:
                survey_type = "pole-dipole"
        else:
            if np.all(m == n):
                survey_type = "dipole-pole"
            else:
                survey_type = "dipole-dipole"

        survey = self.from_ambn_locations_to_survey(
            a, b, m, n, survey_type=survey_type, data_dc=voltage
        )
        survey.dobs = voltage[self.sort_inds]
        survey.std = standard_deviation[self.sort_inds]
        survey.topo = topo
        return survey

    def write_to_csv(self, fname, dobs, standard_deviation=None, **kwargs):
<<<<<<< HEAD
        uncert = kwargs.pop('uncertainty', None)
=======
        uncert = kwargs.pop("uncertainty", None)
>>>>>>> c63e699c
        if uncert is not None:
            warnings.warn(
                "The uncertainty option has been deprecated and will be removed"
                " in SimPEG 0.15.0. Please use standard_deviation.",
<<<<<<< HEAD
                DeprecationWarning
=======
                DeprecationWarning,
>>>>>>> c63e699c
            )
            standard_deviation = uncert

        if standard_deviation is None:
            standard_deviation = np.ones(dobs.size) * np.nan
        data = np.c_[
            self.a_locations,
            self.b_locations,
            self.m_locations,
            self.n_locations,
            dobs,
<<<<<<< HEAD
            standard_deviation
=======
            standard_deviation,
>>>>>>> c63e699c
        ]
        df = pd.DataFrame(
            data=data,
            columns=[
                "Ax",
                "Az",
                "Bx",
                "Bz",
                "Mx",
                "Mz",
                "Nx",
                "Nz",
                "Voltage",
                "Uncertainty",
            ],
        )
        df.to_csv(fname)

    def read_dc_data_csv(self, fname, dim=2):
        df = pd.read_csv(fname)
        if dim == 2:
            a_locations = df[["Ax", "Az"]].values
            b_locations = df[["Bx", "Bz"]].values
            m_locations = df[["Mx", "Mz"]].values
            n_locations = df[["Nx", "Nz"]].values
            dobs = df["Voltage"].values
            standard_deviation = df["Uncertainty"].values

            if np.all(a_locations == b_locations):
                src_type = "pole-"
            else:
                src_type = "dipole-"

            if np.all(m_locations == n_locations):
                rx_type = "pole"
            else:
                rx_type = "dipole"
            survey_type = src_type + rx_type
            survey = self.from_ambn_locations_to_survey(
                a_locations,
                b_locations,
                m_locations,
                n_locations,
                survey_type,
                data_dc=dobs,
                data_dc_type="volt",
            )
            survey.std = standard_deviation[self.sort_inds]
            survey.dobs = dobs[self.sort_inds]
        else:
            raise NotImplementedError()
        return survey

    def read_topo_csv(self, fname, dim=2):
        if dim == 2:
            df = pd.read_csv(fname)
            topo = df[["X", "Z"]].values
        return topo<|MERGE_RESOLUTION|>--- conflicted
+++ resolved
@@ -144,21 +144,9 @@
     # Related to Physics and Discretization
     mesh = properties.Instance("Mesh for discretization", BaseMesh, required=True)
 
-<<<<<<< HEAD
-    dx = properties.Float(
-        "Length of corecell in x-direction", required=True,
-    )
-    dy = properties.Float(
-        "Length of corecell in y-direction", required=True
-    )
-    dz = properties.Float(
-        "Length of corecell in z-direction", required=True
-    )
-=======
     dx = properties.Float("Length of corecell in x-direction", required=True,)
     dy = properties.Float("Length of corecell in y-direction", required=True)
     dz = properties.Float("Length of corecell in z-direction", required=True)
->>>>>>> c63e699c
 
     npad_x = properties.Integer(
         "The number of padding cells x-direction", required=True, default=5
@@ -369,15 +357,9 @@
 
                 locsM = self.m_locations[inds, :]
                 locsN = self.n_locations[inds, :]
-<<<<<<< HEAD
-                if survey_type in ['dipole-dipole', 'pole-dipole']:
-                    rx = Rx.Dipole(locsM, locsN)
-                elif survey_type in ['dipole-pole', 'pole-pole']:
-=======
                 if survey_type in ["dipole-dipole", "pole-dipole"]:
                     rx = Rx.Dipole(locsM, locsN)
                 elif survey_type in ["dipole-pole", "pole-pole"]:
->>>>>>> c63e699c
                     rx = Rx.Pole(locsM)
                 else:
                     raise NotImplementedError()
@@ -448,16 +430,6 @@
             raise NotImplementedError()
         return survey
 
-<<<<<<< HEAD
-    def set_mesh(self, topo=None,
-                dx=None, dy=None, dz=None, corezlength=None,
-                npad_x=None, npad_y=None, npad_z=None,
-                pad_rate_x=None, pad_rate_y=None, pad_rate_z=None,
-                ncell_per_dipole=None, mesh_type='TensorMesh',
-                dimension=2,
-                method='nearest'
-                ):
-=======
     def set_mesh(
         self,
         topo=None,
@@ -476,7 +448,6 @@
         dimension=2,
         method="nearest",
     ):
->>>>>>> c63e699c
         """
         Set up a mesh for a given DC survey
         """
@@ -493,219 +464,6 @@
         if pad_rate_x is None:
             pad_rate_x = self.pad_rate_x
         self.pad_rate_x = pad_rate_x
-<<<<<<< HEAD
-
-        if pad_rate_z is None:
-            pad_rate_z = self.pad_rate_z
-        self.pad_rate_z = pad_rate_z
-
-        if ncell_per_dipole is None:
-            ncell_per_dipole = self.ncell_per_dipole
-        self.ncell_per_dipole = ncell_per_dipole
-
-        # 2D or 3D mesh
-        if dimension not in [2, 3]:
-            raise NotImplementedError('Set mesh has not been implemented for a 1D system')
-
-        if dimension == 2:
-            z_ind = 1
-        else:
-            z_ind = 2
-        a = abs(np.diff(np.sort(self.electrode_locations[:, 0]))).min()
-        lineLength = abs(
-            self.electrode_locations[:, 0].max() -
-            self.electrode_locations[:, 0].min()
-        )
-        dx_ideal = a/ncell_per_dipole
-        if dx is None:
-            dx = dx_ideal
-            print(
-                "dx is set to {} m (samllest electrode spacing ({}) / {})".format(dx, a, ncell_per_dipole)
-            )
-        if dz is None:
-            dz = dx*0.5
-            print(
-                "dz ({} m) is set to dx ({} m) / {}".format(dz, dx, 2)
-            )
-        if dimension == 3:
-            if dy is None:
-                print('dy is set equal to dx')
-                dy = dx
-            self.dy = dy
-
-            if npad_y is None:
-                npad_y = self.npad_y
-            self.npad_y = npad_y
-
-            if pad_rate_y is None:
-                pad_rate_y = self.pad_rate_y
-            self.pad_rate_y = pad_rate_y
-
-        x0 = self.electrode_locations[:, 0].min()
-        if topo is None:
-            # For 2D mesh
-            if dimension == 2:
-                # sort by x
-                row_idx = np.lexsort((self.electrode_locations[:, 0],))
-            # For 3D mesh
-            else:
-                # sort by x, then by y
-                row_idx = np.lexsort((self.electrode_locations[:, 1],
-                                      self.electrode_locations[:, 0]))
-            locs = self.electrode_locations[row_idx, :]
-        else:
-            # For 2D mesh
-            if dimension == 2:
-                mask = np.isin(self.electrode_locations[:, 0], topo[:, 0])
-                if np.any(mask):
-                    warnings.warn(
-                        "Because the x coordinates of some topo and electrodes are the same,"
-                        " we excluded electrodes with the same coordinates.",
-                        RuntimeWarning
-                    )
-                locs_tmp = np.vstack((topo, self.electrode_locations[~mask, :]))
-                row_idx = np.lexsort((locs_tmp[:, 0],))
-            else:
-                dtype = [('x', np.float64), ('y', np.float64)]
-                mask = np.isin(self.electrode_locations[:, [0, 1]].copy().view(dtype),
-                               topo[:, [0, 1]].copy().view(dtype)).flatten()
-                if np.any(mask):
-                    warnings.warn(
-                        "Because the x and y coordinates of some topo and electrodes are the same,"
-                        " we excluded electrodes with the same coordinates.",
-                        RuntimeWarning
-                    )
-                locs_tmp = np.vstack((topo, self.electrode_locations[~mask, :]))
-                row_idx = np.lexsort((locs_tmp[:, 1],
-                                      locs_tmp[:, 0]))
-            locs = locs_tmp[row_idx, :]
-
-        if dx > dx_ideal:
-            # warnings.warn(
-            #     "Input dx ({}) is greater than expected \n We recommend using {:0.1e} m cells, that is, {} cells per {0.1e} m dipole length".format(dx, dx_ideal, ncell_per_dipole, a)
-            # )
-            pass
-
-        # Set mesh properties to class instance
-        self.dx = dx
-        self.dz = dz
-
-        zmax = locs[:, z_ind].max()
-        zmin = locs[:, z_ind].min()
-
-        # 3 cells each for buffer
-        corexlength = lineLength + dx * 6
-        if corezlength is None:
-            dz_topo = locs[:,1].max()-locs[:,1].min()
-            corezlength = self.grids[:, z_ind].max() + dz_topo
-            self.corezlength = corezlength
-
-        if mesh_type == 'TensorMesh':
-            ncx = np.round(corexlength/dx)
-            ncz = np.round(corezlength/dz)
-            hx = [
-                (dx, npad_x, -pad_rate_x), (dx, ncx), (dx, npad_x, pad_rate_x)
-            ]
-            hz = [(dz, npad_z, -pad_rate_z), (dz, ncz)]
-            x0_mesh = -(
-                (dx * pad_rate_x ** (np.arange(npad_x)+1)).sum() + dx * 3 - x0
-            )
-            z0_mesh = -((dz * pad_rate_z ** (np.arange(npad_z)+1)).sum() + dz * ncz) + zmax
-
-            # For 2D mesh
-            if dimension == 2:
-                h = [hx, hz]
-                x0_for_mesh = [x0_mesh, z0_mesh]
-                self.xyzlim = np.vstack((
-                    np.r_[x0, x0+lineLength],
-                    np.r_[zmax-corezlength, zmax]
-                ))
-                fill_value = "extrapolate"
-
-            # For 3D mesh
-            else:
-
-                ylocs = np.unique(self.electrode_locations[:, 1])
-                ymin, ymax = ylocs.min(), ylocs.max()
-                # 3 cells each for buffer in y-direction
-                coreylength = ymax-ymin+dy*6
-                ncy = np.round(coreylength/dy)
-                hy = [
-                    (dy, npad_y, -pad_rate_y),
-                    (dy, ncy),
-                    (dy, npad_y, pad_rate_y)
-                ]
-                y0 = ylocs.min()-dy/2.
-                y0_mesh = -(
-                    (dy * pad_rate_y ** (np.arange(npad_y)+1)).sum()
-                    + dy*3 - y0
-                )
-
-                h = [hx, hy, hz]
-                x0_for_mesh = [x0_mesh, y0_mesh, z0_mesh]
-                self.xyzlim = np.vstack((
-                    np.r_[x0, x0+lineLength],
-                    np.r_[ymin-dy*3, ymax+dy*3],
-                    np.r_[zmax-corezlength, zmax]
-                ))
-            mesh = TensorMesh(h, x0=x0_for_mesh)
-
-        elif mesh_type == "TREE":
-            # Quadtree mesh
-            if dimension == 2:
-
-                pad_length_x = np.sum(meshTensor([(dx, npad_x, pad_rate_x)]))
-                pad_length_z = np.sum(meshTensor([(dz, npad_z, pad_rate_z)]))
-
-                dom_width_x = lineLength + 2*pad_length_x  # domain width x
-                dom_width_z = corezlength + pad_length_z   # domain width z
-
-                nbcx = 2**int(np.ceil(np.log(dom_width_x/dx)/np.log(2.)))     # num. base cells x
-                nbcz = 2**int(np.ceil(np.log(dom_width_z/dz)/np.log(2.)))     # num. base cells z
-
-                length = 0.
-                dz_tmp = dz
-                octree_levels = []
-                while length < corezlength:
-                    length += 5*dz_tmp
-                    octree_levels.append(5)
-                    dz_tmp *= 2
-
-                # Define the base mesh
-                hx = [(dx, nbcx)]
-                hz = [(dz, nbcz)]
-
-                mesh_width = np.sum(meshTensor(hx))
-                mesh_height = np.sum(meshTensor(hz))
-
-                array_midpoint = 0.5*(
-                    self.electrode_locations[:, 0].min() +
-                    self.electrode_locations[:, 0].max()
-                )
-                mesh = TreeMesh([hx, hz],
-                    x0=[array_midpoint-mesh_width/2, zmax-mesh_height])
-                # mesh = TreeMesh([hx, hz], x0='CN')
-
-                # Mesh refinement based on topography
-                mesh = refine_tree_xyz(
-                    mesh, self.electrode_locations, octree_levels=octree_levels, method='radial', finalize=False
-                )
-                mesh.finalize()
-
-                self.xyzlim = np.vstack((
-                    np.r_[self.electrode_locations[:,0].min(), self.electrode_locations[:,0].max()],
-                    np.r_[zmax-corezlength, zmax]
-                ))
-
-            # Octree mesh
-            elif dimension == 3:
-                raise NotImplementedError('set_mesh has not implemented 3D TreeMesh (yet)')
-
-        else:
-            raise NotImplementedError("set_mesh currently generates TensorMesh or TreeMesh")
-
-
-=======
 
         if pad_rate_z is None:
             pad_rate_z = self.pad_rate_z
@@ -933,7 +691,6 @@
                 "set_mesh currently generates TensorMesh or TreeMesh"
             )
 
->>>>>>> c63e699c
         actind = surface2ind_topo(mesh, locs, method=method, fill_value=np.nan)
 
         return mesh, actind
@@ -1061,21 +818,12 @@
                     abmn.append(np.r_[src_info, temp])
 
             abmn = np.vstack(abmn)
-<<<<<<< HEAD
-            a = np.c_[abmn[:,0], -abmn[:,1]]
-            b = np.c_[abmn[:,2], -abmn[:,3]]
-            m = np.c_[abmn[:,4], -abmn[:,5]]
-            n = np.c_[abmn[:,6], -abmn[:,7]]
-            voltage = abmn[:,8]
-            standard_deviation = abmn[:,9]
-=======
             a = np.c_[abmn[:, 0], -abmn[:, 1]]
             b = np.c_[abmn[:, 2], -abmn[:, 3]]
             m = np.c_[abmn[:, 4], -abmn[:, 5]]
             n = np.c_[abmn[:, 6], -abmn[:, 7]]
             voltage = abmn[:, 8]
             standard_deviation = abmn[:, 9]
->>>>>>> c63e699c
 
         elif input_type == "simple":
             if toponame is not None:
@@ -1118,20 +866,12 @@
         return survey
 
     def write_to_csv(self, fname, dobs, standard_deviation=None, **kwargs):
-<<<<<<< HEAD
-        uncert = kwargs.pop('uncertainty', None)
-=======
         uncert = kwargs.pop("uncertainty", None)
->>>>>>> c63e699c
         if uncert is not None:
             warnings.warn(
                 "The uncertainty option has been deprecated and will be removed"
                 " in SimPEG 0.15.0. Please use standard_deviation.",
-<<<<<<< HEAD
-                DeprecationWarning
-=======
                 DeprecationWarning,
->>>>>>> c63e699c
             )
             standard_deviation = uncert
 
@@ -1143,11 +883,7 @@
             self.m_locations,
             self.n_locations,
             dobs,
-<<<<<<< HEAD
-            standard_deviation
-=======
             standard_deviation,
->>>>>>> c63e699c
         ]
         df = pd.DataFrame(
             data=data,
