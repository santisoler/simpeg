import numpy as np
# import properties

from .... import survey
<<<<<<< HEAD
from ....utils import Zero, closest_points_index
from .receivers import BaseRx
=======
from ....utils import Zero
>>>>>>> b3155c7b


class BaseSrc(survey.BaseSrc):
    """Base DC/IP source

    Parameters
    ----------
    receiver_list : list of SimPEG.electromagnetics.static.resistivity.receivers.BaseRx
        A list of DC/IP receivers
    location : (dim) np.ndarray
        Source location
    current : float, default=1.0
        Current amplitude [A]
    """

<<<<<<< HEAD
    # current = properties.Float("amplitude of the source current", default=1.0)

    _q = None

    def __init__(self, receiver_list, location, current=1.0, **kwargs):
        super(BaseSrc, self).__init__(receiver_list=receiver_list, location=location, **kwargs)
        self.current = current

    @property
    def receiver_list(self):
        """List of receivers associated with the source

        Returns
        -------
        list of SimPEG.electromagnetics.static.resistivity.receivers.BaseRx
            List of receivers associated with the source
        """
        return self._receiver_list

    @receiver_list.setter
    def receiver_list(self, new_list):

        if isinstance(new_list, BaseRx):
            new_list = [new_list]
        elif isinstance(new_list, list):
            pass
        else:
            raise TypeError("Receiver list must be a list of SimPEG.electromagnetics.static.resistivity.receivers.BaseRx")

        assert len(set(new_list)) == len(new_list), "The receiver_list must be unique. Cannot re-use receivers"

        self._rxOrder = dict()
        [self._rxOrder.setdefault(rx._uid, ii) for ii, rx in enumerate(new_list)]
        self._receiver_list = new_list


    @property
    def current(self):
        """Source current

        Returns
        -------
        float
            Source current
        """
        return self._current

    @current.setter
    def current(self, I):
        try:
            I = float(I)
        except:
            raise TypeError(f"current must be int or float, got {type(I)}")

        if np.abs(I) == 0.:
            raise TypeError("current must be non-zero.")

        self._current = I

    def eval(self, sim):
        """Not implemented for BaseSrc"""
        raise NotImplementedError(
            "the eval method for {} has not been implemented".format(self)
        )
=======
    _q = None

    def __init__(self, receiver_list, location, current=1.0, **kwargs):
        super().__init__(receiver_list=receiver_list, **kwargs)
        self.location = location
        self.current = current

    @property
    def location(self):
        """location of the source electrodes"""
        return self._location

    @location.setter
    def location(self, other):
        other = np.asarray(other, dtype=float)
        other = np.atleast_2d(other)
        self._location = other

    @property
    def current(self):
        """amplitudes of the source currents"""
        return self._current

    @current.setter
    def current(self, other):
        other = np.atleast_1d(np.asarray(other, dtype=float))
        if other.ndim > 1:
            raise ValueError("Too many dimensions for current array")
        if len(other) > 1 and len(other) != self.location.shape[0]:
            raise ValueError(
                "Current must be constant or equal to the number of specified source locations."
                f" saw {len(other)} current sources and {self.location.shape[0]} locations."
            )
        self._current = other

    def eval(self, sim):
        if self._q is not None:
            return self._q
        else:
            if sim._formulation == "HJ":
                inds = sim.mesh.closest_points_index(self.location, grid_loc="CC")
                self._q = np.zeros(sim.mesh.nC)
                self._q[inds] = self.current
            elif sim._formulation == "EB":
                loc = self.location
                cur = self.current
                interpolation_matrix = sim.mesh.get_interpolation_matrix(
                    loc, locType="N"
                ).toarray()
                q = np.sum(cur[:, np.newaxis] * interpolation_matrix, axis=0)
                self._q = q
            return self._q
>>>>>>> b3155c7b

    def evalDeriv(self, sim):
        """Returns zero"""
        return Zero()


class Multipole(BaseSrc):
    """
    Generic Multipole Source
    """

    @property
    def location_a(self):
        """Locations of the A electrode"""
        return self.location

    @property
    def location_b(self):
        """Location of the B electrode"""
        return np.full_like(self.location, np.nan)


class Dipole(BaseSrc):
    """Dipole source

    Parameters
    ----------
    receiver_list : list of SimPEG.electromagnetics.static.resistivity.receivers.BaseRx
        A list of DC/IP receivers
    location_a : (dim) numpy.array_like
        A electrode location; remember to set 'location_b' keyword argument to define N electrode locations.
    location_b : (dim) numpy.array_like
        B electrode location; remember to set 'location_a' keyword argument to define M electrode locations.
    location : list or tuple of length 2 of numpy.array_like
        A and B electrode locations. In this case, do not set the 'location_a' and 'location_b'
        keyword arguments. And we supply a list or tuple of the form [location_a, location_b].
    current : float, default=1.0
        Current amplitude [A]
    """

<<<<<<< HEAD
    # location = properties.List(
    #     "location of the source electrodes",
    #     survey.SourceLocationArray("location of electrode"),
    # )

    def __init__(
        self,
        receiver_list=None,
=======
    def __init__(
        self,
        receiver_list,
>>>>>>> b3155c7b
        location_a=None,
        location_b=None,
        location=None,
        **kwargs,
    ):
        if "current" in kwargs.keys():
            value = kwargs.pop("current")
            current = [value, -value]
        else:
            current = [1.0, -1.0]

        # if location_a set, then use location_a, location_b
        if location_a is not None:
            if location_b is None:
                raise ValueError(
                    "For a dipole source both location_a and location_b " "must be set"
                )

            if location is not None:
                raise ValueError(
                    "Cannot set both location and location_a, location_b. "
                    "Please provide either location=(location_a, location_b) "
                    "or both location_a=location_a, location_b=location_b"
                )

            location = [location_a, location_b]

<<<<<<< HEAD
        if location is None:
            raise AttributeError(
                "Source cannot be instantiated without assigning 'location'."
                "Please provide either location=(location_a, location_b) "
                "or both location_a=location_a, location_b=location_b"
            )

        # instantiate
        super(Dipole, self).__init__(receiver_list, location=location, **kwargs)
        # self.location = location
=======
        elif location is not None:
            if len(location) != 2:
                raise ValueError(
                    "location must be a list or tuple of length 2: "
                    "[location_a, location_b]. The input location has "
                    f"length {len(location)}"
                )

        # instantiate
        super().__init__(
            receiver_list=receiver_list, location=location, current=current, **kwargs
        )
>>>>>>> b3155c7b

    def __repr__(self):
        return (
            f"{self.__class__.__name__}(" f"a: {self.location_a}; b: {self.location_b})"
        )

    @property
    def location(self):
        """A and N electrode locations

        Returns
        -------
        list of np.ndarray of the form [dim, dim]
            A and B electrode locations.
        """
        return self._locations

    @location.setter
    def location(self, locs):
        if len(locs) != 2:
            raise ValueError(
                    "locations must be a list or tuple of length 2: "
                    "[location_a, location_b. The input locations has "
                    f"length {len(locs)}"
                )
        
        locs = [np.atleast_1d(locs[0]), np.atleast_1d(locs[1])]

        # check the size of locations_m, locations_n
        if locs[0].shape != locs[1].shape:
            raise ValueError(
                f"location_a (shape: {locs[0].shape}) and "
                f"location_b (shape: {locs[1].shape}) need to be "
                f"the same size"
            )
            
        self._locations = locs

    @property
    def location_a(self):
        """Location of the A-electrode

        Returns
        -------
        (dim) numpy.ndarray
            Location of the A-electrode
        """
        return self.location[0]

    @property
    def location_b(self):
        """Location of the B-electrode

        Returns
        -------
        (dim) numpy.ndarray
            Location of the B-electrode
        """
        return self.location[1]

<<<<<<< HEAD
    def eval(self, sim):
        """Project source to mesh.

        Parameters
        ----------
        sim : SimPEG.electromagnetics.static.resistivity.simulation.BaseDCSimulation
            A DC/IP simulation
        
        Returns
        -------
        np.ndarray
            Discretize source term on the mesh
        """
        if self._q is not None:
            return self._q
        else:
            if sim._formulation == "HJ":
                inds = closest_points_index(sim.mesh, self.location, gridLoc="CC")
                self._q = np.zeros(sim.mesh.nC)
                self._q[inds] = self.current * np.r_[1.0, -1.0]
            elif sim._formulation == "EB":
                qa = sim.mesh.get_interpolation_matrix(
                    self.location[0], location_type="N"
                ).toarray()
                qb = -sim.mesh.get_interpolation_matrix(
                    self.location[1], location_type="N"
                ).toarray()
                self._q = self.current * (qa + qb)
            return self._q


class Pole(BaseSrc):
    """Pole source

    Parameters
    ----------
    receiver_list : list of SimPEG.electromagnetics.static.resistivity.receivers.BaseRx
        A list of DC/IP receivers
    location : (dim) numpy.array_like
        Electrode location
    current : float, default=1.0
        Current amplitude [A]
    """
    def __init__(self, receiver_list=None, location=None, **kwargs):
        super(Pole, self).__init__(receiver_list, location=location, **kwargs)

    def eval(self, sim):
        """Project source to mesh.

        Parameters
        ----------
        sim : SimPEG.electromagnetics.static.resistivity.simulation.BaseDCSimulation
            A DC/IP simulation
        
        Returns
        -------
        np.ndarray
            Discretize source term on the mesh
        """
        if self._q is not None:
            return self._q
        else:
            if sim._formulation == "HJ":
                inds = closest_points_index(sim.mesh, self.location)
                self._q = np.zeros(sim.mesh.nC)
                self._q[inds] = self.current * np.r_[1.0]
            elif sim._formulation == "EB":
                q = sim.mesh.get_interpolation_matrix(self.location, locType="N")
                self._q = self.current * q.toarray()
            return self._q

    @property
    def location_a(self):
        """Location of the A electrode

        Returns
        -------
        (dim) numpy.ndarray
            Location of the A-electrode
        """
        return self.location

    @property
    def location_b(self):
        """Location of the B electrode

        Returns
        -------
        (dim) numpy.ndarray of np.nan
            Location of the B-electrode.
        """
        return np.nan * np.ones_like(self.location)
=======

class Pole(BaseSrc):
    def __init__(self, receiver_list, location=None, **kwargs):
        super().__init__(receiver_list=receiver_list, location=location, **kwargs)
        if len(self.location) != 1:
            raise ValueError(
                f"Pole sources only have a single location, not {len(self.location)}"
            )

    @property
    def location_a(self):
        """Location of the A electrode"""
        return self.location[0]

    @property
    def location_b(self):
        """Location of the B electrode"""
        return np.full_like(self.location[0], np.nan)
>>>>>>> b3155c7b
<|MERGE_RESOLUTION|>--- conflicted
+++ resolved
@@ -2,12 +2,8 @@
 # import properties
 
 from .... import survey
-<<<<<<< HEAD
 from ....utils import Zero, closest_points_index
 from .receivers import BaseRx
-=======
-from ....utils import Zero
->>>>>>> b3155c7b
 
 
 class BaseSrc(survey.BaseSrc):
@@ -23,13 +19,11 @@
         Current amplitude [A]
     """
 
-<<<<<<< HEAD
-    # current = properties.Float("amplitude of the source current", default=1.0)
-
     _q = None
 
     def __init__(self, receiver_list, location, current=1.0, **kwargs):
-        super(BaseSrc, self).__init__(receiver_list=receiver_list, location=location, **kwargs)
+        super().__init__(receiver_list=receiver_list, **kwargs)
+        self.location = location
         self.current = current
 
     @property
@@ -59,72 +53,59 @@
         [self._rxOrder.setdefault(rx._uid, ii) for ii, rx in enumerate(new_list)]
         self._receiver_list = new_list
 
+    @property
+    def location(self):
+        """location of the source electrodes
+
+        Returns
+        -------
+        (n, dim) numpy.ndarray
+            Location of the source electrodes
+        """
+        return self._location
+
+    @location.setter
+    def location(self, var):
+        var = np.asarray(var, dtype=float)
+        var = np.atleast_2d(var)
+        self._location = var
 
     @property
     def current(self):
-        """Source current
-
-        Returns
-        -------
-        float
-            Source current
+        """Amplitudes of the source currents
+
+        Returns
+        -------
+        (n_source) numpy.ndarray
+            Amplitudes of the source currents
         """
         return self._current
 
     @current.setter
-    def current(self, I):
-        try:
-            I = float(I)
-        except:
-            raise TypeError(f"current must be int or float, got {type(I)}")
-
-        if np.abs(I) == 0.:
-            raise TypeError("current must be non-zero.")
-
-        self._current = I
-
-    def eval(self, sim):
-        """Not implemented for BaseSrc"""
-        raise NotImplementedError(
-            "the eval method for {} has not been implemented".format(self)
-        )
-=======
-    _q = None
-
-    def __init__(self, receiver_list, location, current=1.0, **kwargs):
-        super().__init__(receiver_list=receiver_list, **kwargs)
-        self.location = location
-        self.current = current
-
-    @property
-    def location(self):
-        """location of the source electrodes"""
-        return self._location
-
-    @location.setter
-    def location(self, other):
-        other = np.asarray(other, dtype=float)
-        other = np.atleast_2d(other)
-        self._location = other
-
-    @property
-    def current(self):
-        """amplitudes of the source currents"""
-        return self._current
-
-    @current.setter
-    def current(self, other):
-        other = np.atleast_1d(np.asarray(other, dtype=float))
-        if other.ndim > 1:
+    def current(self, var):
+        var = np.atleast_1d(np.asarray(var, dtype=float))
+        if var.ndim > 1:
             raise ValueError("Too many dimensions for current array")
-        if len(other) > 1 and len(other) != self.location.shape[0]:
+        if len(var) > 1 and len(var) != self.location.shape[0]:
             raise ValueError(
                 "Current must be constant or equal to the number of specified source locations."
-                f" saw {len(other)} current sources and {self.location.shape[0]} locations."
+                f" saw {len(var)} current sources and {self.location.shape[0]} locations."
             )
-        self._current = other
+        self._current = var
 
     def eval(self, sim):
+        """Evaluate RHS for each source term
+
+        Parameters
+        ----------
+        sim : SimPEG.base.BaseElectricalPDESimulation
+            The static electromagnetic simulation
+
+        Returns
+        -------
+        np.ndarray
+            The right-hand sides corresponding to the sources
+        """
         if self._q is not None:
             return self._q
         else:
@@ -141,7 +122,6 @@
                 q = np.sum(cur[:, np.newaxis] * interpolation_matrix, axis=0)
                 self._q = q
             return self._q
->>>>>>> b3155c7b
 
     def evalDeriv(self, sim):
         """Returns zero"""
@@ -150,17 +130,29 @@
 
 class Multipole(BaseSrc):
     """
-    Generic Multipole Source
+    Generic multipole source
     """
 
     @property
     def location_a(self):
-        """Locations of the A electrode"""
+        """Locations of the A electrodes
+
+        Returns
+        -------
+        (n, dim) numpy.ndarray
+            Locations of the A electrodes
+        """
         return self.location
 
     @property
     def location_b(self):
-        """Location of the B electrode"""
+        """Location of the B electrodes
+
+        Returns
+        -------
+        (n, dim) numpy.ndarray
+            Locations of the B electrodes
+        """
         return np.full_like(self.location, np.nan)
 
 
@@ -182,7 +174,6 @@
         Current amplitude [A]
     """
 
-<<<<<<< HEAD
     # location = properties.List(
     #     "location of the source electrodes",
     #     survey.SourceLocationArray("location of electrode"),
@@ -190,12 +181,7 @@
 
     def __init__(
         self,
-        receiver_list=None,
-=======
-    def __init__(
-        self,
         receiver_list,
->>>>>>> b3155c7b
         location_a=None,
         location_b=None,
         location=None,
@@ -223,18 +209,6 @@
 
             location = [location_a, location_b]
 
-<<<<<<< HEAD
-        if location is None:
-            raise AttributeError(
-                "Source cannot be instantiated without assigning 'location'."
-                "Please provide either location=(location_a, location_b) "
-                "or both location_a=location_a, location_b=location_b"
-            )
-
-        # instantiate
-        super(Dipole, self).__init__(receiver_list, location=location, **kwargs)
-        # self.location = location
-=======
         elif location is not None:
             if len(location) != 2:
                 raise ValueError(
@@ -247,7 +221,6 @@
         super().__init__(
             receiver_list=receiver_list, location=location, current=current, **kwargs
         )
->>>>>>> b3155c7b
 
     def __repr__(self):
         return (
@@ -308,7 +281,6 @@
         """
         return self.location[1]
 
-<<<<<<< HEAD
     def eval(self, sim):
         """Project source to mesh.
 
@@ -352,8 +324,12 @@
     current : float, default=1.0
         Current amplitude [A]
     """
-    def __init__(self, receiver_list=None, location=None, **kwargs):
+    def __init__(self, receiver_list, location=None, **kwargs):
         super(Pole, self).__init__(receiver_list, location=location, **kwargs)
+        if len(self.location) != 1:
+            raise ValueError(
+                f"Pole sources only have a single location, not {len(self.location)}"
+            )
 
     def eval(self, sim):
         """Project source to mesh.
@@ -389,7 +365,7 @@
         (dim) numpy.ndarray
             Location of the A-electrode
         """
-        return self.location
+        return self.location[0]
 
     @property
     def location_b(self):
@@ -400,24 +376,4 @@
         (dim) numpy.ndarray of np.nan
             Location of the B-electrode.
         """
-        return np.nan * np.ones_like(self.location)
-=======
-
-class Pole(BaseSrc):
-    def __init__(self, receiver_list, location=None, **kwargs):
-        super().__init__(receiver_list=receiver_list, location=location, **kwargs)
-        if len(self.location) != 1:
-            raise ValueError(
-                f"Pole sources only have a single location, not {len(self.location)}"
-            )
-
-    @property
-    def location_a(self):
-        """Location of the A electrode"""
-        return self.location[0]
-
-    @property
-    def location_b(self):
-        """Location of the B electrode"""
-        return np.full_like(self.location[0], np.nan)
->>>>>>> b3155c7b
+        return np.full_like(self.location[0], np.nan)