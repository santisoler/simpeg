###############################################################################
#                                                                             #
#         Directives for PGI: Petrophysically guided Regularization           #
#                                                                             #
###############################################################################

<<<<<<< HEAD
from __future__ import print_function

=======
import numpy as np
import matplotlib.pyplot as plt
>>>>>>> bb2164eb
import copy

import matplotlib.pyplot as plt
import numpy as np

from ..directives import InversionDirective, MultiTargetMisfits
from ..regularization import (
    PGI,
    PGIsmallness,
    PGIwithRelationships,
    SmoothnessFirstOrder,
    SparseSmoothness,
)
from ..utils import (
    GaussianMixtureWithNonlinearRelationships,
    GaussianMixtureWithNonlinearRelationshipsWithPrior,
    GaussianMixtureWithPrior,
    WeightedGaussianMixture,
    mkvc,
)


class PGI_UpdateParameters(InversionDirective):
    """
    This directive is to be used with regularization from regularization.pgi.
    It updates:
        - the reference model and weights in the smallness (L2-approximation of PGI)
        - the GMM as a MAP estimate between the prior and the current model
    For more details, please consult:
     - https://doi.org/10.1093/gji/ggz389
    """

    verbose = False  # print info.  about the GMM at each iteration
    update_rate = 1  # updates at each `update_rate` iterations
    update_gmm = False  # update the GMM
    zeta = (
        1e10  # confidence in the prior proportions; default: high value, keep GMM fixed
    )
    nu = (
        1e10  # confidence in the prior covariances; default: high value, keep GMM fixed
    )
    kappa = 1e10  # confidence in the prior means;default: high value, keep GMM fixed
    update_covariances = (
        True  # Average the covariances, If false: average the precisions
    )
    fixed_membership = None  # keep the membership of specific cells fixed
    keep_ref_fixed_in_Smooth = True  # keep mref fixed in the Smoothness

    def initialize(self):

        pgi_reg = self.reg.get_functions_of_type(PGIsmallness)
        if len(pgi_reg) != 1:
            raise UserWarning(
                "'PGI_UpdateParameters' requires one 'PGIsmallness' regularization "
                "in the objective function."
            )
        self.pgi_reg = pgi_reg[0]

    def endIter(self):
        if self.opt.iter > 0 and self.opt.iter % self.update_rate == 0:
            m = self.invProb.model
            modellist = self.pgi_reg.wiresmap * m
            model = np.c_[[a * b for a, b in zip(self.pgi_reg.maplist, modellist)]].T

            if self.update_gmm and isinstance(
                self.pgi_reg.gmmref, GaussianMixtureWithNonlinearRelationships
            ):
                clfupdate = GaussianMixtureWithNonlinearRelationshipsWithPrior(
                    gmmref=self.pgi_reg.gmmref,
                    zeta=self.zeta,
                    kappa=self.kappa,
                    nu=self.nu,
                    verbose=self.verbose,
                    prior_type="semi",
                    update_covariances=self.update_covariances,
                    max_iter=self.pgi_reg.gmm.max_iter,
                    n_init=self.pgi_reg.gmm.n_init,
                    reg_covar=self.pgi_reg.gmm.reg_covar,
                    weights_init=self.pgi_reg.gmm.weights_,
                    means_init=self.pgi_reg.gmm.means_,
                    precisions_init=self.pgi_reg.gmm.precisions_,
                    random_state=self.pgi_reg.gmm.random_state,
                    tol=self.pgi_reg.gmm.tol,
                    verbose_interval=self.pgi_reg.gmm.verbose_interval,
                    warm_start=self.pgi_reg.gmm.warm_start,
                    fixed_membership=self.fixed_membership,
                )
                clfupdate = clfupdate.fit(model)

            elif self.update_gmm and isinstance(
                self.pgi_reg.gmmref, WeightedGaussianMixture
            ):
                clfupdate = GaussianMixtureWithPrior(
                    gmmref=self.pgi_reg.gmmref,
                    zeta=self.zeta,
                    kappa=self.kappa,
                    nu=self.nu,
                    verbose=self.verbose,
                    prior_type="semi",
                    update_covariances=self.update_covariances,
                    max_iter=self.pgi_reg.gmm.max_iter,
                    n_init=self.pgi_reg.gmm.n_init,
                    reg_covar=self.pgi_reg.gmm.reg_covar,
                    weights_init=self.pgi_reg.gmm.weights_,
                    means_init=self.pgi_reg.gmm.means_,
                    precisions_init=self.pgi_reg.gmm.precisions_,
                    random_state=self.pgi_reg.gmm.random_state,
                    tol=self.pgi_reg.gmm.tol,
                    verbose_interval=self.pgi_reg.gmm.verbose_interval,
                    warm_start=self.pgi_reg.gmm.warm_start,
                    fixed_membership=self.fixed_membership,
                )
                clfupdate = clfupdate.fit(model)

            else:
                clfupdate = copy.deepcopy(self.pgi_reg.gmmref)

            self.pgi_reg.gmm = clfupdate
            membership = self.pgi_reg.gmm.predict(model)

            if self.fixed_membership is not None:
                membership[self.fixed_membership[:, 0]] = self.fixed_membership[:, 1]

            mref = mkvc(self.pgi_reg.gmm.means_[membership])
            self.pgi_reg.reference_model = mref
            if getattr(self.fixed_membership, "shape", [0, 0])[0] < len(membership):
                self.pgi_reg._r_second_deriv = None


class PGI_BetaAlphaSchedule(InversionDirective):
    """
    This directive is to be used with regularizations from regularization.pgi.
    It implements the strategy described in https://doi.org/10.1093/gji/ggz389
    for iteratively updating beta and alpha_s for fitting the
    geophysical and smallness targets.
    """

    verbose = False  # print information (progress, updates made)
    tolerance = 0.0  # tolerance on the geophysical target misfit for cooling
    progress = 0.1  # minimum percentage progress (default 10%) before cooling beta
    coolingFactor = 2.0  # when cooled, beta is divided by it
    warmingFactor = 1.0  # when warmed, alpha_s is multiplied by the ratio of the
    # geophysical target with their current misfit, times this factor
    mode = 1  # mode 1: start with nothing fitted. Mode 2: warmstart with fitted geophysical data
    mode2_iter = 0  # counts how many iteration after the fit of the geophysical data
    alphasmax = 1e10  # max alpha_s
    betamin = 1e-10  # minimum beta
    update_rate = 1  # update every `update_rate` iterations
    pgi_reg = None
    ratio_in_cooling = (
        False  # add the ratio of geophysical misfit with their target in cooling
    )

    def initialize(self):
        targetclass = np.r_[
            [
                isinstance(dirpart, MultiTargetMisfits)
                for dirpart in self.inversion.directiveList.dList
            ]
        ]
        if ~np.any(targetclass):
            raise Exception(
                "You need to have a MultiTargetMisfits directives to use the PGI_BetaAlphaSchedule directive"
            )
        else:
            self.targetclass = np.where(targetclass)[0][-1]
            self.DMtarget = np.sum(
                np.r_[self.dmisfit.multipliers]
                * self.inversion.directiveList.dList[self.targetclass].DMtarget
            )
            self.previous_score = copy.deepcopy(
                self.inversion.directiveList.dList[self.targetclass].phims()
            )
            self.previous_dmlist = self.inversion.directiveList.dList[
                self.targetclass
            ].dmlist
            self.CLtarget = self.inversion.directiveList.dList[
                self.targetclass
            ].CLtarget

        updategaussianclass = np.r_[
            [
                isinstance(dirpart, PGI_UpdateParameters)
                for dirpart in self.inversion.directiveList.dList
            ]
        ]
        if ~np.any(updategaussianclass):
            self.DMtarget = None
        else:
            updategaussianclass = np.where(updategaussianclass)[0][-1]
            self.updategaussianclass = self.inversion.directiveList.dList[
                updategaussianclass
            ]
        pgi_reg = self.reg.get_functions_of_type(PGI)
        if len(pgi_reg) != 1:
            raise UserWarning(
                "'PGI_UpdateParameters' requires one 'PGI' regularization "
                "in the objective function."
            )
        self.pgi_reg = pgi_reg[0]

    def endIter(self):

        self.DM = self.inversion.directiveList.dList[self.targetclass].DM
        self.dmlist = self.inversion.directiveList.dList[self.targetclass].dmlist
        self.DMtarget = self.inversion.directiveList.dList[self.targetclass].DMtarget
        self.TotalDMtarget = np.sum(
            np.r_[self.dmisfit.multipliers]
            * self.inversion.directiveList.dList[self.targetclass].DMtarget
        )
        self.score = self.inversion.directiveList.dList[self.targetclass].phims()
        self.targetlist = self.inversion.directiveList.dList[
            self.targetclass
        ].targetlist

        if self.DM:
            self.mode = 2
            self.mode2_iter += 1

        if self.opt.iter > 0 and self.opt.iter % self.update_rate == 0:
            if self.verbose:
                print(
                    "Beta cooling evaluation: progress:",
                    np.round(self.dmlist, decimals=1),
                    "; minimum progress targets:",
                    np.round(
                        np.maximum(
                            (1.0 - self.progress) * self.previous_dmlist,
                            (1.0 + self.tolerance) * self.DMtarget,
                        ),
                        decimals=1,
                    ),
                )
            if np.all(
                [
                    np.all(
                        self.dmlist[~self.targetlist]
                        > np.maximum(
                            (1.0 - self.progress)
                            * self.previous_dmlist[~self.targetlist],
                            self.DMtarget[~self.targetlist],
                        )
                    ),
                    not self.DM,
                    self.mode == 1,
                ]
            ):

                if np.all([self.invProb.beta > self.betamin]):

                    ratio = 1.0
                    indx = self.dmlist > (1.0 + self.tolerance) * self.DMtarget
                    if np.any(indx) and self.ratio_in_cooling:
                        ratio = np.median([self.dmlist[indx] / self.DMtarget[indx]])
                    self.invProb.beta /= self.coolingFactor * ratio

                    if self.verbose:
                        print("Decreasing beta to counter data misfit decrase plateau.")

            elif np.all([self.DM, self.mode == 2]):

                if np.all([self.pgi_reg.alpha_pgi < self.alphasmax]):

                    ratio = np.median(self.DMtarget / self.dmlist)
                    self.pgi_reg.alpha_pgi *= self.warmingFactor * ratio

                    if self.verbose:
                        print(
                            "Warming alpha_pgi to favor clustering: ",
                            self.pgi_reg.alpha_pgi,
                        )

            elif np.all(
                [
                    np.any(self.dmlist > (1.0 + self.tolerance) * self.DMtarget),
                    self.mode == 2,
                ]
            ):

                if np.all([self.invProb.beta > self.betamin]):

                    ratio = 1.0
                    indx = self.dmlist > (1.0 + self.tolerance) * self.DMtarget
                    if np.any(indx) and self.ratio_in_cooling:
                        ratio = np.median([self.dmlist[indx] / self.DMtarget[indx]])
                    self.invProb.beta /= self.coolingFactor * ratio

                    if self.verbose:
                        print("Decreasing beta to counter data misfit increase.")

        self.previous_score = copy.deepcopy(self.score)
        self.previous_dmlist = copy.deepcopy(
            self.inversion.directiveList.dList[self.targetclass].dmlist
        )


class PGI_AddMrefInSmooth(InversionDirective):
    """
    This directive is to be used with regularizations from regularization.pgi.
    It implements the strategy described in https://doi.org/10.1093/gji/ggz389
    for including the learned reference model, once stable, in the smoothness terms.
    """

    # Chi factor for Data Misfit
    chifact = 1.0
    tolerance_phid = 0.0
    phi_d_target = None
    wait_till_stable = True
    tolerance = 0.0
    verbose = False

    def initialize(self):
        targetclass = np.r_[
            [
                isinstance(dirpart, MultiTargetMisfits)
                for dirpart in self.inversion.directiveList.dList
            ]
        ]
        if ~np.any(targetclass):
            self.DMtarget = None
        else:
            self.targetclass = np.where(targetclass)[0][-1]
            self._DMtarget = self.inversion.directiveList.dList[
                self.targetclass
            ].DMtarget

        self.pgi_updategmm_class = np.r_[
            [
                isinstance(dirpart, PGI_UpdateParameters)
                for dirpart in self.inversion.directiveList.dList
            ]
        ]

        if getattr(self.reg.objfcts[0], "objfcts", None) is not None:
            # Find the petrosmallness terms in a two-levels combo-regularization.
            petrosmallness = np.where(
                np.r_[
                    [
                        isinstance(regpart, (PGI, PGIwithRelationships))
                        for regpart in self.reg.objfcts
                    ]
                ]
            )[0][0]
            self.petrosmallness = petrosmallness

            # Find the smoothness terms in a two-levels combo-regularization.
            Smooth = []
            for i, regobjcts in enumerate(self.reg.objfcts):
                for j, regpart in enumerate(regobjcts.objfcts):
                    Smooth += [
                        [
                            i,
                            j,
                            isinstance(
                                regpart, (SmoothnessFirstOrder, SparseSmoothness)
                            ),
                        ]
                    ]
            self.Smooth = np.r_[Smooth]

            self.nbr = np.sum(
                [len(self.reg.objfcts[i].objfcts) for i in range(len(self.reg.objfcts))]
            )
            self._regmode = 1
            self.pgi_reg = self.reg.objfcts[self.petrosmallness]

        else:
            self._regmode = 2
            self.pgi_reg = self.reg
            self.nbr = len(self.reg.objfcts)
            self.Smooth = np.r_[
                [
                    isinstance(regpart, (SmoothnessFirstOrder, SparseSmoothness))
                    for regpart in self.reg.objfcts
                ]
            ]
            self._regmode = 2

        if ~np.any(self.pgi_updategmm_class):
            self.previous_membership = self.pgi_reg.membership(self.invProb.model)
        else:
            self.previous_membership = self.pgi_reg.compute_quasi_geology_model()

    @property
    def DMtarget(self):
        if getattr(self, "_DMtarget", None) is None:
            self.phi_d_target = 0.5 * self.invProb.dmisfit.survey.nD
            self._DMtarget = self.chifact * self.phi_d_target
        return self._DMtarget

    @DMtarget.setter
    def DMtarget(self, val):
        self._DMtarget = val

    def endIter(self):
        self.DM = self.inversion.directiveList.dList[self.targetclass].DM
        self.dmlist = self.inversion.directiveList.dList[self.targetclass].dmlist

        if ~np.any(self.pgi_updategmm_class):
            self.membership = self.pgi_reg.membership(self.invProb.model)
        else:
            self.membership = self.pgi_reg.compute_quasi_geology_model()

        same_mref = np.all(self.membership == self.previous_membership)
        percent_diff = (
            len(self.membership)
            - np.count_nonzero(self.previous_membership == self.membership)
        ) / len(self.membership)
        if self.verbose:
            print(
                "mref changed in ",
                len(self.membership)
                - np.count_nonzero(self.previous_membership == self.membership),
                " places",
            )
        if (
            self.DM or np.all(self.dmlist < (1 + self.tolerance_phid) * self.DMtarget)
        ) and (
            same_mref or not self.wait_till_stable or percent_diff <= self.tolerance
        ):
            self.reg.reference_model_in_smooth = True
            self.pgi_reg.reference_model_in_smooth = True

            if self._regmode == 2:
                for i in range(self.nbr):
                    if self.Smooth[i]:
                        self.reg.objfcts[i].reference_model = mkvc(
                            self.pgi_reg.gmm.means_[self.membership]
                        )
                if self.verbose:
                    print(
                        "Add mref to Smoothness. Changes in mref happened in {} % of the cells".format(
                            percent_diff
                        )
                    )

            elif self._regmode == 1:
                for i in range(self.nbr):
                    if self.Smooth[i, 2]:
                        idx = self.Smooth[i, :2]
                        self.reg.objfcts[idx[0]].objfcts[idx[1]].reference_model = mkvc(
                            self.pgi_reg.gmm.means_[self.membership]
                        )
                if self.verbose:
                    print(
                        "Add mref to Smoothness. Changes in mref happened in {} % of the cells".format(
                            percent_diff
                        )
                    )

        self.previous_membership = copy.deepcopy(self.membership)<|MERGE_RESOLUTION|>--- conflicted
+++ resolved
@@ -4,13 +4,6 @@
 #                                                                             #
 ###############################################################################
 
-<<<<<<< HEAD
-from __future__ import print_function
-
-=======
-import numpy as np
-import matplotlib.pyplot as plt
->>>>>>> bb2164eb
 import copy
 
 import matplotlib.pyplot as plt
