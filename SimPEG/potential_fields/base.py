--- conflicted
+++ resolved
@@ -3,10 +3,6 @@
 
 import discretize
 import numpy as np
-<<<<<<< HEAD
-=======
-from ..simulation import LinearSimulation
->>>>>>> 541c0747
 from scipy.sparse import csr_matrix as csr
 
 from SimPEG.utils import mkvc
@@ -257,17 +253,12 @@
         self._unique_inv = None
 
 
-<<<<<<< HEAD
-def progress(iter, prog, final):
+def progress(iteration, prog, final):
     """Progress (% complete) for constructing sensitivity matrix.
-=======
-def progress(iteration, prog, final):
-    """Progress (% complete) for constructing sensitivity matrix
->>>>>>> 541c0747
 
     Parameters
     ----------
-    iter : int
+    iteration : int
         Current rows
     prog : float
         Progress
