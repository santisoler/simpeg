from six import integer_types
from six import string_types
from collections import namedtuple
import warnings
import discretize
import numpy as np
from numpy.polynomial import polynomial
import scipy.sparse as sp
from scipy.sparse.linalg import LinearOperator
from scipy.interpolate import UnivariateSpline
from scipy.constants import mu_0
from scipy.sparse import csr_matrix as csr

import properties
from discretize.tests import checkDerivative
from discretize import TensorMesh, CylMesh

from .utils import (
    set_kwargs,
    mkvc,
    rotation_matrix_from_normals,
    Zero,
    Identity,
    sdiag,
    mat_utils,
    speye,
)


class IdentityMap(properties.HasProperties):
    r"""Identity mapping and the base mapping class for all other SimPEG mappings.

    The ``IdentityMap`` class is used to define the mapping when
    the model parameters are the same as the parameters used in the forward
    simulation. For a discrete set of model parameters :math:`\mathbf{m}`,
    the mapping :math:`\mathbf{u}(\mathbf{m})` is equivalent to applying
    the identity matrix; i.e.:

    .. math::
        \mathbf{u}(\mathbf{m}) = \mathbf{Im}

    The ``IdentityMap`` also acts as the base class for all other SimPEG mapping classes.

    Using the *mesh* or *nP* input arguments, the dimensions of the corresponding
    mapping operator can be permanently set; i.e. (*mesh.nC*, *mesh.nC*) or (*nP*, *nP*).
    However if both input arguments *mesh* and *nP* are ``None``, the shape of
    mapping operator is arbitrary and can act on any vector; i.e. has shape (``*``, ``*``).
    
    Parameters
    ----------
    mesh : discretize.BaseMesh
        The number of parameters accepted by the mapping is set to equal the number
        of mesh cells.
    nP : int
        Set the number of parameters accepted by the mapping directly. Used if the
        number of parameters is known. Used generally when the number of parameters
        is not equal to the number of cells in a mesh.
    """

    def __init__(self, mesh=None, nP=None, **kwargs):
        set_kwargs(self, **kwargs)

        if nP is not None:
            if isinstance(nP, string_types):
                assert nP == "*", "nP must be an integer or '*', not {}".format(nP)
            assert isinstance(
                nP, integer_types + (np.int64,)
            ), "Number of parameters must be an integer. Not `{}`.".format(type(nP))
            nP = int(nP)
        elif mesh is not None:
            nP = mesh.nC
        else:
            nP = "*"

        self.mesh = mesh
        self._nP = nP

    @property
    def nP(self):
        r"""Number of parameters the mapping acts on.

        Returns
        -------
        int or ``*``
            Number of parameters that the mapping acts on. Returns an
            ``int`` if the dimensions of the mapping are set. If the
            mapping can act on a vector of any length, ``*`` is returned.
        """
        if self._nP != "*":
            return int(self._nP)
        if self.mesh is None:
            return "*"
        return int(self.mesh.nC)

    @property
    def shape(self):
        r"""Dimensions of the mapping operator

        The dimensions of the mesh depend on the input arguments used
        during instantiation. If *mesh* is used to define the
        identity map, the shape of mapping operator is (*mesh.nC*, *mesh.nC*).
        If *nP* is used to define the identity map, the mapping operator
        has dimensions (*nP*, *nP*). However if both *mesh* and *nP* are
        used to define the identity map, the mapping will have shape
        (*mesh.nC*, *nP*)! And if *mesh* and *nP* were ``None`` when
        instantiating, the mapping has dimensions (``*``, ``*``) and may
        act on a vector of any length.

        Returns
        -------
        tuple
            Dimensions of the mapping operator. If the dimensions of
            the mapping are set, the return is a tuple (``int``,``int``).
            If the mapping can act on a vector of arbitrary length, the
            return is a tuple (``*``, ``*``).
        """
        if self.mesh is None:
            return (self.nP, self.nP)
        return (self.mesh.nC, self.nP)

    def _transform(self, m):
        """
        Changes the model into the physical property.

        .. note::

            This can be called by the __mul__ property against a
            :meth:numpy.ndarray.

        :param numpy.ndarray m: model
        :rtype: numpy.ndarray
        :return: transformed model

        """
        return m

    def inverse(self, D):
        """
        The transform inverse is not implemented.
        """
        raise NotImplementedError("The transform inverse is not implemented.")

    def deriv(self, m, v=None):
        r"""Derivative of the mapping with respect to the input parameters.

        Let :math:`\mathbf{m}` be a set of model parameters and let :math:`\mathbf{I}`
        denote the identity map. Where the identity mapping acting on the model parameters
        can be expressed as:

        .. math::
            \mathbf{u} = \mathbf{I m},

        the **deriv** method returns the derivative of :math:`\mathbf{u}` with respect
        to the model parameters; i.e.:

        .. math::
            \frac{\partial \mathbf{u}}{\partial \mathbf{m}} = \mathbf{I}

        Note that in this case, **deriv** simply returns a sparse identity matrix.

        Parameters
        ----------
        m : (nP) numpy.ndarray
            A vector representing a set of model parameters
        v : (nP) numpy.ndarray
            If not ``None``, the method returns the derivative times the vector *v*

        Returns
        -------
        scipy.sparse.csr_matrix
            Derivative of the mapping with respect to the model parameters. For an
            identity mapping, this is just a sparse identity matrix. If the input
            argument *v* is not ``None``, the method returns the derivative times
            the vector *v*; which in this case is just *v*.
        """
        if v is not None:
            return v
        if isinstance(self.nP, integer_types):
            return sp.identity(self.nP)
        return Identity()

    def test(self, m=None, num=4, **kwargs):
        """Derivative test for the mapping.

        This test validates the mapping by performing a convergence test.
        
        Parameters
        ----------
        m : (nP) numpy.ndarray
            Starting vector of model parameters for the derivative test
        num : int
            Number of iterations for the derivative test
        kwargs: dict
            Keyword arguments and associated values in the dictionary must
            match those used in :meth:`discretize.tests.checkDerivative`
        
        Returns
        -------
        bool
            Returns ``True`` if the test passes
        """
        print("Testing {0!s}".format(str(self)))
        if m is None:
            m = abs(np.random.rand(self.nP))
        if "plotIt" not in kwargs:
            kwargs["plotIt"] = False

        assert isinstance(
            self.nP, integer_types
        ), "nP must be an integer for {}".format(self.__class__.__name__)
        return checkDerivative(
            lambda m: [self * m, self.deriv(m)], m, num=num, **kwargs
        )

    def testVec(self, m=None, **kwargs):
        """Derivative test for the mapping times the model.

        This test validates the mapping by performing a convergence test
        on the mapping time a model.
        
        Parameters
        ----------
        m : (nP) numpy.ndarray
            Starting vector of model parameters for the derivative test
        num : int
            Number of iterations for the derivative test
        kwargs : dict
            Keyword arguments and associated values in the dictionary must
            match those used in :meth:`discretize.tests.checkDerivative`
        
        Returns
        -------
        bool
            Returns ``True`` if the test passes
        """
        print("Testing {0!s}".format(self))
        if m is None:
            m = abs(np.random.rand(self.nP))
        if "plotIt" not in kwargs:
            kwargs["plotIt"] = False
        return checkDerivative(
            lambda m: [self * m, lambda x: self.deriv(m, x)], m, num=4, **kwargs
        )

    def _assertMatchesPair(self, pair):
        assert (
            isinstance(self, pair)
            or isinstance(self, ComboMap)
            and isinstance(self.maps[0], pair)
        ), "Mapping object must be an instance of a {0!s} class.".format(pair.__name__)

    def __mul__(self, val):
        if isinstance(val, IdentityMap):
            if (
                not (self.shape[1] == "*" or val.shape[0] == "*")
                and not self.shape[1] == val.shape[0]
            ):
                raise ValueError(
                    "Dimension mismatch in {0!s} and {1!s}.".format(str(self), str(val))
                )
            return ComboMap([self, val])

        elif isinstance(val, np.ndarray):
            if not self.shape[1] == "*" and not self.shape[1] == val.shape[0]:
                raise ValueError(
                    "Dimension mismatch in {0!s} and np.ndarray{1!s}.".format(
                        str(self), str(val.shape)
                    )
                )
            return self._transform(val)

        elif isinstance(val, Zero):
            return Zero()

        raise Exception(
            "Unrecognized data type to multiply. Try a map or a numpy.ndarray!"
            "You used a {} of type {}".format(val, type(val))
        )

    def dot(self, map1):
        r"""Multiply two mappings to create a :class:`SimPEG.maps.ComboMap`.

        Let :math:`\mathbf{f}_1` and :math:`\mathbf{f}_2` represent two mapping functions.
        Where :math:`\mathbf{m}` represents a set of input model parameters,
        the ``dot`` method is used to create a combination mapping:

        .. math::
            \mathbf{u}(\mathbf{m}) = (\mathbf{f_2 \circ f_1})(\mathbf{m})
        
        Where :math:`\mathbf{f_1} : M \rightarrow K_1` and acts on the
        model first, and :math:`\mathbf{f_2} : K_1 \rightarrow K_2`, the combination
        mapping :math:`\mathbf{u} : M \rightarrow K_2`. 

        When using the **dot** method, the input argument *map1* represents the first
        mapping that is be applied and *self* represents the second mapping
        that is be applied. Therefore, the correct syntax for using this method is::
            
            self.dot(map1)


        Parameters
        ----------
        map1 :
            A SimPEG mapping object.

        Examples
        --------
        Here we create a combination mapping that 1) projects a single scalar to
        a vector space of length 5, then takes the natural exponent.

        >>> import numpy as np
        >>> from SimPEG.maps import ExpMap, Projection

        >>> nP1 = 1
        >>> nP2 = 5
        >>> ind = np.zeros(nP1, dtype=int)

        >>> projection_map = Projection(nP1, ind)
        >>> projection_map.shape
        (5, 1)

        >>> exp_map = ExpMap(nP=5)
        >>> exp_map.shape
        (5, 5)

        >>> combo_map = exp_map.dot(projection_map)
        >>> combo_map.shape
        (5, 1)

        >>> m = np.array([2])
        >>> combo_map * m
        array([7.3890561, 7.3890561, 7.3890561, 7.3890561, 7.3890561])

        """
        return self.__mul__(map1)

    def __matmul__(self, map1):
        return self.__mul__(map1)

    __numpy_ufunc__ = True

    def __add__(self, map1):
        return SumMap([self, map1])  # error-checking done inside of the SumMap

    def __str__(self):
        return "{0!s}({1!s},{2!s})".format(
            self.__class__.__name__, self.shape[0], self.shape[1]
        )

    def __len__(self):
        return 1


class ComboMap(IdentityMap):
    r"""Combination mapping constructed by joining a set of other mappings.

    A ``ComboMap`` is a single mapping object made by joining a set
    of basic mapping operations. When creating a ``ComboMap``, the
    user provides a list of SimPEG mapping objects they wish to join.
    The order of the mappings in this list is from last to first; i.e.
    :math:`[\mathbf{f}_n , ... , \mathbf{f}_2 , \mathbf{f}_1]`.

    The combination mapping :math:`\mathbf{u}(\mathbf{m})` that acts on a
    set of input model parameters :math:`\mathbf{m}` is defined as:

    .. math::
        \mathbf{u}(\mathbf{m}) = (\mathbf{f_n} \circ \cdots \circ \mathbf{f_2} \circ \mathbf{f_1})(\mathbf{m})


    Derivatives for the combination mapping are computed using the chain
    rule. Thus:

    .. math::
        \frac{\partial \mathbf{u}}{\partial \mathbf{m}} =
        \frac{\partial \mathbf{f_n}}{\partial \mathbf{f_{n-1}}}
        \cdots
        \frac{\partial \mathbf{f_2}}{\partial \mathbf{f_{1}}}
        \frac{\partial \mathbf{f_1}}{\partial \mathbf{m}}

    Note that any time that you create your own combination mapping,
    be sure to test that the derivative is correct.

    Parameters
    ----------
    maps : list
        A ``list`` of SimPEG mapping objects. The ordering of the mapping
        objects in the ``list`` is from last applied to first applied!

    Examples
    --------
    Here we create a combination mapping that 1) projects a single scalar to
    a vector space of length 5, then takes the natural exponent.

    >>> import numpy as np
    >>> from SimPEG.maps import ExpMap, Projection, ComboMap

    >>> nP1 = 1
    >>> nP2 = 5
    >>> ind = np.zeros(nP1, dtype=int)

    >>> projection_map = Projection(nP1, ind)
    >>> projection_map.shape
    (5, 1)

    >>> exp_map = ExpMap(nP=5)
    >>> exp_map.shape
    (5, 5)
    
    Recall that the order of the mapping objects is from last applied
    to first applied.

    >>> map_list = [exp_map, projection_map]
    >>> combo_map = ComboMap(map_list)
    >>> combo_map.shape
    (5, 1)

    >>> m = np.array([2.])
    >>> combo_map * m
    array([7.3890561, 7.3890561, 7.3890561, 7.3890561, 7.3890561])

    """

    def __init__(self, maps, **kwargs):
        IdentityMap.__init__(self, None, **kwargs)

        self.maps = []
        for ii, m in enumerate(maps):
            assert isinstance(m, IdentityMap), "Unrecognized data type, "
            "inherit from an IdentityMap or ComboMap!"

            if (
                ii > 0
                and not (self.shape[1] == "*" or m.shape[0] == "*")
                and not self.shape[1] == m.shape[0]
            ):
                prev = self.maps[-1]

                raise ValueError(
                    "Dimension mismatch in map[{0!s}] ({1!s}, {2!s}) "
                    "and map[{3!s}] ({4!s}, {5!s}).".format(
                        prev.__class__.__name__,
                        prev.shape[0],
                        prev.shape[1],
                        m.__class__.__name__,
                        m.shape[0],
                        m.shape[1],
                    )
                )

            if np.any([isinstance(m, SumMap), isinstance(m, IdentityMap)]):
                self.maps += [m]
            elif isinstance(m, ComboMap):
                self.maps += m.maps
            else:
                raise ValueError("Map[{0!s}] not supported", m.__class__.__name__)

    @property
    def shape(self):
        r"""Dimensions of the mapping.

        For a list of SimPEG mappings [:math:`\mathbf{f}_n,...,\mathbf{f}_1`]
        that have been joined to create a ``ComboMap``, this method returns
        the dimensions of the combination mapping. Recall that the ordering
        of the list of mappings is from last to first.

        Returns
        -------
        tuple
            Dimensions of the mapping operator as a tuple of the
            form (``int``,``int``).
        """
        return (self.maps[0].shape[0], self.maps[-1].shape[1])

    @property
    def nP(self):
        r"""Number of parameters the mapping acts on.

        Returns
        -------
        int
            Number of parameters that the mapping acts on.
        """
        return self.maps[-1].nP

    def _transform(self, m):
        for map_i in reversed(self.maps):
            m = map_i * m
        return m

    def deriv(self, m, v=None):
        r"""Derivative of the mapping with respect to the input parameters.

        Let :math:`\mathbf{m}` be a set of model parameters and let
        [:math:`\mathbf{f}_n,...,\mathbf{f}_1`] be the list of SimPEG mappings joined
        to create a combination mapping. Recall that the list of mappings is ordered
        from last applied to first applied.

        Where the combination mapping acting on the model parameters
        can be expressed as:

        .. math::
            \mathbf{u}(\mathbf{m}) = (\mathbf{f_n} \circ \cdots \circ \mathbf{f_2} \circ \mathbf{f_1})(\mathbf{m}),

        the **deriv** method returns the derivative of :math:`\mathbf{u}` with respect
        to the model parameters. To do this, we use the chain rule, i.e.:

        .. math::
            \frac{\partial \mathbf{u}}{\partial \mathbf{m}} =
            \frac{\partial \mathbf{f_n}}{\partial \mathbf{f_{n-1}}}
            \cdots
            \frac{\partial \mathbf{f_2}}{\partial \mathbf{f_{1}}}
            \frac{\partial \mathbf{f_1}}{\partial \mathbf{m}}

        Note that any time that you create your own combination mapping,
        be sure to test that the derivative is correct.

        Parameters
        ----------
        m : (nP) numpy.ndarray
            A vector representing a set of model parameters
        v : (nP) numpy.ndarray
            If not ``None``, the method returns the derivative times the vector *v*

        Returns
        -------
        scipy.sparse.csr_matrix
            Derivative of the mapping with respect to the model parameters.
            If the input argument *v* is not ``None``, the method returns
            the derivative times the vector *v*.
        """

        if v is not None:
            deriv = v
        else:
            deriv = 1

        mi = m
        for map_i in reversed(self.maps):
            deriv = map_i.deriv(mi) * deriv
            mi = map_i * mi
        return deriv

    def __str__(self):
        return "ComboMap[{0!s}]({1!s},{2!s})".format(
            " * ".join([m.__str__() for m in self.maps]), self.shape[0], self.shape[1]
        )

    def __len__(self):
        return len(self.maps)


class Projection(IdentityMap):
    r"""Projection mapping.

    ``Projection`` mapping can be used to project and/or rearange model
    parameters. For a set of model parameter :math:`\mathbf{m}`,
    the mapping :math:`\mathbf{u}(\mathbf{m})` can be defined by a linear
    projection matrix :math:`\mathbf{P}` acting on the model, i.e.:

    .. math::
        \mathbf{u}(\mathbf{m}) = \mathbf{Pm}

    The number of model parameters the mapping acts on is
    defined by *nP*. Projection and/or rearrangement of the parameters
    is defined by *index*. Thus the dimensions of the mapping is
    (*nInd*, *nP*).
    
    Parameters
    ----------
    nP : int
        Number of model parameters the mapping acts on
    index : numpy.ndarray of int
        Indexes defining the projection from the model space

    Examples
    --------
    Here we define a mapping that rearranges and projects 2 model
    parameters to a vector space spanning 4 parameters.

    >>> from SimPEG.maps import Projection
    >>> import numpy as np

    >>> nP = 2
    >>> index = np.array([1, 0, 1, 0], dtype=int)
    >>> mapping = Projection(nP, index)

    >>> m = np.array([6, 8])
    >>> mapping * m
    array([8, 6, 8, 6])

    """

    def __init__(self, nP, index, **kwargs):
        assert isinstance(
            index, (np.ndarray, slice, list)
        ), "index must be a np.ndarray or slice, not {}".format(type(index))
        super(Projection, self).__init__(nP=nP, **kwargs)

        if isinstance(index, slice):
            index = list(range(*index.indices(self.nP)))

        if isinstance(index, np.ndarray):
            if index.dtype is np.dtype("bool"):
                index = np.where(index)[0]

        self.index = index
        self._shape = nI, nP = len(self.index), self.nP

        assert max(index) < nP, "maximum index must be less than {}".format(nP)

        # sparse projection matrix
        self.P = sp.csr_matrix((np.ones(nI), (range(nI), self.index)), shape=(nI, nP))

    def _transform(self, m):
        return m[self.index]

    @property
    def shape(self):
        r"""Dimensions of the mapping.

        Returns
        -------
        tuple
            Where *nP* is the number of parameters the mapping acts on and
            *nInd* is the length of the vector defining the mapping, the
            dimensions of the mapping operator is a tuple of the
            form (*nInd*, *nP*).
        """
        return self._shape

    def deriv(self, m, v=None):
        r"""Derivative of the mapping with respect to the input parameters.

        Let :math:`\mathbf{m}` be a set of model parameters and let :math:`\mathbf{P}`
        be a matrix denoting the projection mapping. Where the projection mapping acting
        on the model parameters can be expressed as:

        .. math::
            \mathbf{u} = \mathbf{P m},

        the **deriv** method returns the derivative of :math:`\mathbf{u}` with respect
        to the model parameters; i.e.:

        .. math::
            \frac{\partial \mathbf{u}}{\partial \mathbf{m}} = \mathbf{P}

        Note that in this case, **deriv** simply returns a sparse projection matrix.

        Parameters
        ----------
        m : (nP) numpy.ndarray
            A vector representing a set of model parameters
        v : (nP) numpy.ndarray
            If not ``None``, the method returns the derivative times the vector *v*

        Returns
        -------
        scipy.sparse.csr_matrix
            Derivative of the mapping with respect to the model parameters. If the
            input argument *v* is not ``None``, the method returns the derivative times
            the vector *v*.
        """

        if v is not None:
            return self.P * v
        return self.P


class SumMap(ComboMap):
    """Combination map constructed by summing multiple mappings
    to the same vector space.

    A map to add model parameters contributing to the
    forward operation e.g. F(m) = F(g(x) + h(y))

    Assumes that the model vectors defined by g(x) and h(y)
    are equal in length.
    Allows to assume different things about the model m:
    i.e. parametric + voxel models

    Parameters
    ----------
    maps : list
        A list of SimPEG mapping objects that are being summed.
        Each mapping object in the list must act on the same number
        of model parameters and must map to the same vector space!
    """

    def __init__(self, maps, **kwargs):
        IdentityMap.__init__(self, None, **kwargs)

        self.maps = []
        for ii, m in enumerate(maps):
            if not isinstance(m, IdentityMap):
                raise TypeError(
                    "Unrecognized data type {}, inherit from an "
                    "IdentityMap!".format(type(m))
                )

            if (
                ii > 0
                and not (self.shape == "*" or m.shape == "*")
                and not self.shape == m.shape
            ):

                raise ValueError(
                    "Dimension mismatch in map[{0!s}] ({1!s}, {2!s}) "
                    "and map[{3!s}] ({4!s}, {5!s}).".format(
                        self.maps[0].__class__.__name__,
                        self.maps[0].shape[0],
                        self.maps[0].shape[1],
                        m.__class__.__name__,
                        m.shape[0],
                        m.shape[1],
                    )
                )

            self.maps += [m]

    @property
    def shape(self):
        """Dimensions of the mapping.

        Returns
        -------
        tuple
            The dimensions of the mapping. A tuple of the form (``int``,``int``)
        """
        return (self.maps[0].shape[0], self.maps[0].shape[1])

    @property
    def nP(self):
        r"""Number of parameters the combined mapping acts on.

        Returns
        -------
        int
            Number of parameters that the mapping acts on.
        """
        return self.maps[-1].shape[1]

    def _transform(self, m):

        for ii, map_i in enumerate(self.maps):
            m0 = m.copy()
            m0 = map_i * m0

            if ii == 0:
                mout = m0
            else:
                mout += m0
        return mout

    def deriv(self, m, v=None):
        """Derivative of mapping with respect to the input parameters

        Parameters
        ----------
        m : (nP) numpy.ndarray
            A vector representing a set of model parameters
        v : (nP) numpy.ndarray
            If not ``None``, the method returns the derivative times the vector *v*

        Returns
        -------
        scipy.sparse.csr_matrix
            Derivative of the mapping with respect to the model parameters. If the
            input argument *v* is not ``None``, the method returns the derivative times
            the vector *v*.
        """

        for ii, map_i in enumerate(self.maps):

            m0 = m.copy()

            if v is not None:
                deriv = v
            else:
                deriv = sp.eye(self.nP)

            deriv = map_i.deriv(m0, v=deriv)
            if ii == 0:
                sumDeriv = deriv
            else:
                sumDeriv += deriv

        return sumDeriv


class SurjectUnits(IdentityMap):
    r"""Surjective mapping to all mesh cells.

    Let :math:`\mathbf{m}` be a model that contains a physical property value
    for *nP* geological units. ``SurjectUnits`` is used to construct a surjective
    mapping that projects :math:`\mathbf{m}` to the set of voxel cells defining a mesh.
    As a result, the mapping :math:`\mathbf{u(\mathbf{m})}` is defined as
    a projection matrix :math:`\mathbf{P}` acting on the model. Thus:

    .. math::
        \mathbf{u}(\mathbf{m}) = \mathbf{Pm}


    The mapping therefore has dimensions (*mesh.nC*, *nP*).
    
    Parameters
    ----------
    indices : (nP) list of (mesh.nC) numpy.ndarray
        Each entry in the :class:`list` is a boolean :class:`numpy.ndarray` of length
        *mesh.nC* that assigns the corresponding physical property value to the
        appropriate mesh cells.

    Examples
    --------
    For this example, we have a model that defines the property values
    for two units. Using ``SurjectUnit``, we construct the mapping from
    the model to a 1D mesh where the 1st unit's value is assigned to
    all cells whose centers are located at *x < 0* and the 2nd unit's value
    is assigned to all cells whose centers are located at *x > 0*. 

    >>> from SimPEG.maps import SurjectUnits
    >>> from discretize import TensorMesh
    >>> import numpy as np
    
    >>> nP = 8
    >>> mesh = TensorMesh([np.ones(nP)], 'C')
    >>> unit_1_ind = mesh.cell_centers < 0
    
    >>> indices_list = [unit_1_ind, ~unit_1_ind]
    >>> mapping = SurjectUnits(indices_list, nP=nP)
    
    >>> m = np.r_[0.01, 0.05]
    >>> mapping * m
    array([0.01, 0.01, 0.01, 0.01, 0.05, 0.05, 0.05, 0.05])

    """

    indices = properties.List(
        "list of indices for each unit to be surjected into",
        properties.Array(
            "indices for the unit to be mapped to", dtype=bool, shape=("*",)
        ),
        required=True,
    )

    # n_blocks = properties.Integer(
    #     "number of times to repeat the mapping", default=1, min=1
    # )

    def __init__(self, indices, **kwargs):
        super(SurjectUnits, self).__init__(**kwargs)
        self.indices = indices

    @property
    def P(self):
        """
        Projection matrix from model parameters to mesh cells.
        """
        if getattr(self, "_P", None) is None:
            # sparse projection matrix
            row = []
            col = []
            val = []
            for ii, ind in enumerate(self.indices):
                col += [ii] * ind.sum()
                row += np.where(ind)[0].tolist()
                val += [1] * ind.sum()

            self._P = sp.csr_matrix(
                (val, (row, col)), shape=(len(self.indices[0]), self.nP)
            )

            # self._P = sp.block_diag([P for ii in range(self.nBlock)])

        return self._P

    def _transform(self, m):
        return self.P * m

    @property
    def nP(self):
        r"""Number of parameters the mapping acts on.

        Returns
        -------
        int
            Number of parameters that the mapping acts on.
        """
        return len(self.indices)

    @property
    def shape(self):
        """Dimensions of the mapping

        Returns
        -------
        tuple
            Dimensions of the mapping. Where *nP* is the number of parameters the
            mapping acts on and *mesh.nC* is the number of cells the corresponding
            mesh, the return is a tuple of the form (*mesh.nC*, *nP*).
        """
        # return self.n_block*len(self.indices[0]), self.n_block*len(self.indices)
        return (len(self.indices[0]), self.nP)

    def deriv(self, m, v=None):
        r"""Derivative of the mapping with respect to the input parameters.

        Let :math:`\mathbf{m}` be a set of model parameters. The surjective mapping
        can be defined as a sparse projection matrix :math:`\mathbf{P}`. Therefore
        we can define the surjective mapping acting on the model parameters as:

        .. math::
            \mathbf{u} = \mathbf{P m},

        the **deriv** method returns the derivative of :math:`\mathbf{u}` with respect
        to the model parameters; i.e.:

        .. math::
            \frac{\partial \mathbf{u}}{\partial \mathbf{m}} = \mathbf{P}

        Note that in this case, **deriv** simply returns a sparse projection matrix.

        Parameters
        ----------
        m : (nP) numpy.ndarray
            A vector representing a set of model parameters
        v : (nP) numpy.ndarray
            If not ``None``, the method returns the derivative times the vector *v*

        Returns
        -------
        scipy.sparse.csr_matrix
            Derivative of the mapping with respect to the model parameters.
            If the input argument *v* is not ``None``, the method returns
            the derivative times the vector *v*.
        """

        if v is not None:
            return self.P * v
        return self.P


class SphericalSystem(IdentityMap):
    r"""Mapping vectors from spherical to Cartesian coordinates.

    Let :math:`\mathbf{m}` be a model containing the amplitudes
    (:math:`\mathbf{a}`), azimuthal angles (:math:`\mathbf{t}`)
    and radial angles (:math:`\mathbf{p}`) for a set of vectors
    in spherical space such that:

    .. math::
        \mathbf{m} = \begin{bmatrix} \mathbf{a} \\ \mathbf{t} \\ \mathbf{p} \end{bmatrix}

    ``SphericalSystem`` constructs a mapping :math:`\mathbf{u}(\mathbf{m})
    that converts the set of vectors in spherical coordinates to
    their representation in Cartesian coordinates, i.e.:
    
    .. math::
        \mathbf{u}(\mathbf{m}) = \begin{bmatrix} \mathbf{v_x} \\ \mathbf{v_y} \\ \mathbf{v_z} \end{bmatrix}

    where :math:`\mathbf{v_x}`, :math:`\mathbf{v_y}` and :math:`\mathbf{v_z}`
    store the x, y and z components of the vectors, respectively.

    Using the *mesh* or *nP* input arguments, the dimensions of the corresponding
    mapping operator can be permanently set; i.e. (*3\*mesh.nC*, *3\*mesh.nC*) or (*nP*, *nP*).
    However if both input arguments *mesh* and *nP* are ``None``, the shape of
    mapping operator is arbitrary and can act on any vector whose length
    is a multiple of 3; i.e. has shape (``*``, ``*``).

    Notes
    -----

    In Cartesian space, the components of each vector are defined as

    .. math::
        \mathbf{v} = (v_x, v_y, v_z)

    In spherical coordinates, vectors are is defined as:

    .. math::
        \mathbf{v^\prime} = (a, t, p)

    where
    
        - :math:`a` is the amplitude of the vector
        - :math:`t` is the azimuthal angle defined positive from vertical
        - :math:`p` is the radial angle defined positive CCW from Easting

    Parameters
    ----------
    mesh : discretize.BaseMesh
        The number of parameters accepted by the mapping is set to equal
        *3\*mesh.nC* .
    nP : int
        Set the number of parameters accepted by the mapping directly. Used if the
        number of parameters is known. Used generally when the number of parameters
        is not equal to the number of cells in a mesh.
    """

    def __init__(self, mesh=None, nP=None, **kwargs):
        if nP is not None:
            assert nP % 3 == 0, 'Number of parameters must be a multiple of 3'
        super().__init__(mesh, nP, **kwargs)
        self.model = None

    def sphericalDeriv(self, model):

        if getattr(self, "model", None) is None:
            self.model = model

        if getattr(self, "_sphericalDeriv", None) is None or not all(
            self.model == model
        ):
            self.model = model

            # Do a double projection to make sure the parameters are bounded
            m_xyz = mat_utils.spherical2cartesian(model.reshape((-1, 3), order="F"))
            m_atp = mat_utils.cartesian2spherical(
                m_xyz.reshape((-1, 3), order="F")
            ).reshape((-1, 3), order="F")

            nC = m_atp[:, 0].shape[0]

            dm_dx = sp.hstack(
                [
                    sp.diags(np.cos(m_atp[:, 1]) * np.cos(m_atp[:, 2]), 0),
                    sp.diags(
                        -m_atp[:, 0] * np.sin(m_atp[:, 1]) * np.cos(m_atp[:, 2]), 0
                    ),
                    sp.diags(
                        -m_atp[:, 0] * np.cos(m_atp[:, 1]) * np.sin(m_atp[:, 2]), 0
                    ),
                ]
            )

            dm_dy = sp.hstack(
                [
                    sp.diags(np.cos(m_atp[:, 1]) * np.sin(m_atp[:, 2]), 0),
                    sp.diags(
                        -m_atp[:, 0] * np.sin(m_atp[:, 1]) * np.sin(m_atp[:, 2]), 0
                    ),
                    sp.diags(
                        m_atp[:, 0] * np.cos(m_atp[:, 1]) * np.cos(m_atp[:, 2]), 0
                    ),
                ]
            )

            dm_dz = sp.hstack(
                [
                    sp.diags(np.sin(m_atp[:, 1]), 0),
                    sp.diags(m_atp[:, 0] * np.cos(m_atp[:, 1]), 0),
                    csr((nC, nC)),
                ]
            )

            self._sphericalDeriv = sp.vstack([dm_dx, dm_dy, dm_dz])

        return self._sphericalDeriv

    def _transform(self, model):
        return mat_utils.spherical2cartesian(model.reshape((-1, 3), order="F"))

    def inverse(self, u):
        r"""Maps vectors in Cartesian coordinates to spherical coordinates.

        Let :math:`\mathbf{v_x}`, :math:`\mathbf{v_y}` and :math:`\mathbf{v_z}`
        store the x, y and z components of a set of vectors in Cartesian
        coordinates such that:

        .. math::
            \mathbf{u} = \begin{bmatrix} \mathbf{x} \\ \mathbf{y} \\ \mathbf{z} \end{bmatrix}

        The inverse mapping recovers the vectors in spherical coordinates, i.e.:

        .. math::
            \mathbf{m}(\mathbf{u}) = \begin{bmatrix} \mathbf{a} \\ \mathbf{t} \\ \mathbf{p} \end{bmatrix}

        where :math:`\mathbf{a}` are the amplitudes, :math:`\mathbf{t}` are the
        azimuthal angles and :math:`\mathbf{p}` are the radial angles.

        Parameters
        ----------
        u : numpy.ndarray
            The x, y and z components of a set of vectors in Cartesian coordinates.
            If the mapping is defined for a mesh, the numpy.ndarray has length
            *3\*mesh.nC* .

        Returns
        -------
        numpy.ndarray
            The amplitudes (:math:`\mathbf{a}`), azimuthal angles (:math:`\mathbf{t}`)
            and radial angles (:math:`\mathbf{p}`) for the set of vectors in spherical
            coordinates. If the mapping is defined for a mesh, the numpy.ndarray has length
            *3\*mesh.nC* .
        """
        return mat_utils.cartesian2spherical(u.reshape((-1, 3), order="F"))

    @property
    def shape(self):
        r"""Dimensions of the mapping

        The dimensions of the mesh depend on the input arguments used
        during instantiation. If *mesh* is used to define the
        mapping, the shape of mapping operator is (*3\*mesh.nC*, *3\*mesh.nC*).
        If *nP* is used to define the identity map, the mapping operator
        has dimensions (*nP*, *nP*). If *mesh* and *nP* were ``None`` when
        instantiating, the mapping has dimensions (``*``, ``*``) and may
        act on a vector whose length is a multiple of 3.

        Returns
        -------
        tuple
            Dimensions of the mapping operator. If the dimensions of
            the mapping are set, the return is a tuple (``int``,``int``).
            If the mapping can act on a vector of arbitrary length, the
            return is a tuple (``*``, ``*``).
        """
        # return self.n_block*len(self.indices[0]), self.n_block*len(self.indices)
        return (self.nP, self.nP)

    def deriv(self, m, v=None):
        """Derivative of mapping with respect to the input parameters

        Parameters
        ----------
        m : (nP) numpy.ndarray
            A vector representing a set of model parameters
        v : (nP) numpy.ndarray
            If not ``None``, the method returns the derivative times the vector *v*

        Returns
        -------
        scipy.sparse.csr_matrix
            Derivative of the mapping with respect to the model parameters. If the
            input argument *v* is not ``None``, the method returns the derivative times
            the vector *v*.
        """

        if v is not None:
            return self.sphericalDeriv(m) * v
        return self.sphericalDeriv(m)


class Wires(object):
    r"""Mapping class for organizing multiple parameter types into a single model.

    Let :math:`\mathbf{p_1}` and :math:`\mathbf{p_2}` be vectors that
    contain the parameter values for two different parameter types; for example,
    electrical conductivity and magnetic permeability. Here, all parameters
    are organized into a single model :math:`\mathbf{m}` of the form:

    .. math::
        \mathbf{m} = \begin{bmatrix} \mathbf{p_1} \\ \mathbf{p_2} \end{bmatrix}

    The ``Wires`` class constructs and applies the basic projection mappings
    for extracting the values of a particular parameter type from the model.
    For example:

    .. math::
        \mathbf{p_1} = \mathbf{P_{\! 1} m}

    where :math:`\mathbf{P_1}` is the projection matrix that extracts parameters
    :math:`\mathbf{p_1}` from the complete set of model parameters :math:`\mathbf{m}`.
    Likewise, there is a projection matrix for extracting :math:`\mathbf{p_2}`.
    This can be extended to a model that containing more than 2 parameter types.

    Parameters
    ----------
    args : tuple
        Each input argument is a tuple (``str``, ``int``) that provides the name
        and number of parameters for a given parameters type.

    Examples
    --------
    Here we construct a wire mapping for a model where there
    are two parameters types. Note that the number of parameters
    of each type does not need to be the same.

    >>> from SimPEG.maps import Wires, ReciprocalMap
    >>> import numpy as np

    >>> p1 = np.r_[4.5, 2.7, 6.9, 7.1, 1.2]
    >>> p2 = np.r_[10., 2., 5.]**-1
    >>> nP1 = len(p1)
    >>> nP2 = len(p2)
    >>> m = np.r_[p1, p2]
    >>> m
    array([4.5, 2.7, 6.9, 7.1, 1.2, 0.1, 0.5, 0.2])

    Here we construct the wire map. The user provides a name
    and the number of parameters for each type. The name
    provided becomes the name of the method for constructing
    the projection mapping.

    >>> wire_map = Wires(('name_1', nP1), ('name_2', nP2))

    Here, we extract the values for the first parameter type.

    >>> wire_map.name_1 * m
    array([4.5, 2.7, 6.9, 7.1, 1.2])

    And here, we extract the values for the second parameter
    type then apply a reciprocal mapping.

    >>> reciprocal_map = ReciprocalMap()
    >>> reciprocal_map * wire_map.name_2 * m
    array([10.,  2.,  5.])

    """
    def __init__(self, *args):
        for arg in args:
            assert (
                isinstance(arg, tuple)
                and len(arg) == 2
                and isinstance(arg[0], string_types)
                and
                # TODO: this should be extended to a slice.
                isinstance(arg[1], integer_types)
            ), (
                "Each wire needs to be a tuple: (name, length). "
                "You provided: {}".format(arg)
            )

        self._nP = int(np.sum([w[1] for w in args]))
        start = 0
        maps = []
        for arg in args:
            wire = Projection(self.nP, slice(start, start + arg[1]))
            setattr(self, arg[0], wire)
            maps += [(arg[0], wire)]
            start += arg[1]
        self.maps = maps

        self._tuple = namedtuple("Model", [w[0] for w in args])

    def __mul__(self, val):
        assert isinstance(val, np.ndarray)
        split = []
        for n, w in self.maps:
            split += [w * val]
        return self._tuple(*split)

    @property
    def nP(self):
        r"""Number of parameters the mapping acts on.

        Returns
        -------
        int
            Number of parameters that the mapping acts on.
        """
        return self._nP


class SelfConsistentEffectiveMedium(IdentityMap, properties.HasProperties):
    """
        Two phase self-consistent effective medium theory mapping for
        ellipsoidal inclusions. The inversion model is the concentration
        (volume fraction) of the phase 2 material.

        The inversion model is :math:`\\varphi`. We solve for :math:`\sigma`
        given :math:`\sigma_0`, :math:`\sigma_1` and :math:`\\varphi` . Each of
        the following are implicit expressions of the effective conductivity.
        They are solved using a fixed point iteration.

        **Spherical Inclusions**

        If the shape of the inclusions are spheres, we use

        .. math::

            \sum_{j=1}^N (\sigma^* - \sigma_j)R^{j} = 0

        where :math:`j=[1,N]` is the each material phase, and N is the number
        of phases. Currently, the implementation is only set up for 2 phase
        materials, so we solve

        .. math::

            (1-\\varphi)(\sigma - \sigma_0)R^{(0)} + \\varphi(\sigma - \sigma_1)R^{(1)} = 0.

        Where :math:`R^{(j)}` is given by

        .. math::

            R^{(j)} = \\left[1 + \\frac{1}{3}\\frac{\sigma_j - \sigma}{\sigma} \\right]^{-1}.

        **Ellipsoids**

        .. todo::

            Aligned Ellipsoids have not yet been implemented, only randomly
            oriented ellipsoids

        If the inclusions are aligned ellipsoids, we solve

        .. math::

            \sum_{j=1}^N \\varphi_j (\Sigma^* - \sigma_j\mathbf{I}) \mathbf{R}^{j, *} = 0

        where

        .. math::

            \mathbf{R}^{(j, *)} = \left[ \mathbf{I} + \mathbf{A}_j {\Sigma^{*}}^{-1}(\sigma_j \mathbf{I} - \Sigma^*) \\right]^{-1}

        and the depolarization tensor :math:`\mathbf{A}_j` is given by

        .. math::

            \mathbf{A}^* = \\left[\\begin{array}{ccc}
                Q & 0 & 0 \\\\
                0 & Q & 0 \\\\
                0 & 0 & 1-2Q
            \end{array}\\right]

        for a spheroid aligned along the z-axis. For an oblate spheroid
        (:math:`\\alpha < 1`, pancake-like)

        .. math::

            Q = \\frac{1}{2}\\left(
                1 + \\frac{1}{\\alpha^2 - 1} \\left[
                    1 - \\frac{1}{\chi}\\tan^{-1}(\chi)
                \\right]
            \\right)

        where

        .. math::

            \chi = \sqrt{\\frac{1}{\\alpha^2} - 1}


        For reference, see
        `Torquato (2002), Random Heterogeneous Materials <https://link.springer.com/book/10.1007/978-1-4757-6355-3>`_


    """

    sigma0 = properties.Float(
        "physical property value for phase-0 material", min=0.0, required=True
    )  # this should also be allowed to be an array

    sigma1 = properties.Float(
        "physical property value for phase-1 material", min=0.0, required=True
    )

    alpha0 = properties.Float("aspect ratio of the phase-0 ellipsoids", default=1.0)

    alpha1 = properties.Float("aspect ratio of the phase-1 ellipsoids", default=1.0)

    orientation0 = properties.Vector3(
        "orientation of the phase-0 inclusions", default="Z"
    )

    orientation1 = properties.Vector3(
        "orientation of the phase-1 inclusions", default="Z"
    )

    random = properties.Bool(
        "are the inclusions randomly oriented (True) or preferentially "
        "aligned (False)?",
        default=True,
    )

    rel_tol = properties.Float(
        "relative tolerance for convergence for the fixed-point iteration", default=1e-3
    )

    maxIter = properties.Integer(
        "maximum number of iterations for the fixed point iteration " "calculation",
        default=50,
    )

    def __init__(self, mesh=None, nP=None, sigstart=None, **kwargs):
        self._sigstart = sigstart
        super(SelfConsistentEffectiveMedium, self).__init__(mesh, nP, **kwargs)

    @property
    def tol(self):
        """
        absolute tolerance for the convergence of the fixed point iteration
        calc
        """
        if getattr(self, "_tol", None) is None:
            self._tol = self.rel_tol * min(self.sigma0, self.sigma1)
        return self._tol

    @property
    def sigstart(self):
        """
        first guess for sigma
        """
        return self._sigstart

    def wiener_bounds(self, phi1):
        """Define Wenner Conductivity Bounds

        See Torquato, 2002
        """
        phi0 = 1.0 - phi1
        sigWup = phi0 * self.sigma0 + phi1 * self.sigma1
        sigWlo = 1.0 / (phi0 / self.sigma0 + phi1 / self.sigma1)
        W = np.array([sigWlo, sigWup])

        return W

    def hashin_shtrikman_bounds(self, phi1):
        """Hashin Shtrikman bounds

        See Torquato, 2002
        """
        # TODO: this should probably exsist on its own as a util

        phi0 = 1.0 - phi1
        sigWu = self.wiener_bounds(phi1)[1]
        sig_tilde = phi0 * self.sigma1 + phi1 * self.sigma0

        sigma_min = np.min([self.sigma0, self.sigma1])
        sigma_max = np.max([self.sigma0, self.sigma1])

        sigHSlo = sigWu - (
            (phi0 * phi1 * (self.sigma0 - self.sigma1) ** 2)
            / (sig_tilde + 2 * sigma_max)
        )
        sigHSup = sigWu - (
            (phi0 * phi1 * (self.sigma0 - self.sigma1) ** 2)
            / (sig_tilde + 2 * sigma_min)
        )

        return np.array([sigHSlo, sigHSup])

    def hashin_shtrikman_bounds_anisotropic(self, phi1):
        """Hashin Shtrikman bounds for anisotropic media

        See Torquato, 2002
        """
        phi0 = 1.0 - phi1
        sigWu = self.wiener_bounds(phi1)[1]

        sigma_min = np.min([self.sigma0, self.sigma1])
        sigma_max = np.max([self.sigma0, self.sigma1])

        phi_min = phi0 if self.sigma1 > self.sigma0 else phi1
        phi_max = phi1 if self.sigma1 > self.sigma0 else phi0

        amax = (
            -phi0
            * phi1
            * self.getA(
                self.alpha1 if self.sigma1 > self.sigma0 else self.alpha0,
                self.orientation1 if self.sigma1 > self.sigma0 else self.orientation0,
            )
        )
        I = np.eye(3)

        sigHSlo = sigWu * I + (
            (sigma_min - sigma_max) ** 2
            * amax
            * np.linalg.inv(sigma_min * I + (sigma_min - sigma_max) / phi_max * amax)
        )
        sigHSup = sigWu * I + (
            (sigma_max - sigma_min) ** 2
            * amax
            * np.linalg.inv(sigma_max * I + (sigma_max - sigma_min) / phi_min * amax)
        )

        return [sigHSlo, sigHSup]

    def getQ(self, alpha):
        """Geometric factor in the depolarization tensor"""
        if alpha < 1.0:  # oblate spheroid
            chi = np.sqrt((1.0 / alpha**2.0) - 1)
            return (
                1.0
                / 2.0
                * (1 + 1.0 / (alpha**2.0 - 1) * (1.0 - np.arctan(chi) / chi))
            )
        elif alpha > 1.0:  # prolate spheroid
            chi = np.sqrt(1 - (1.0 / alpha**2.0))
            return (
                1.0
                / 2.0
                * (
                    1
                    + 1.0
                    / (alpha**2.0 - 1)
                    * (1.0 - 1.0 / (2.0 * chi) * np.log((1 + chi) / (1 - chi)))
                )
            )
        elif alpha == 1:  # sphere
            return 1.0 / 3.0

    def getA(self, alpha, orientation):
        """Depolarization tensor"""
        Q = self.getQ(alpha)
        A = np.diag([Q, Q, 1 - 2 * Q])
        R = rotation_matrix_from_normals(np.r_[0.0, 0.0, 1.0], orientation)
        return (R.T).dot(A).dot(R)

    def getR(self, sj, se, alpha, orientation=None):
        """Electric field concentration tensor"""
        if self.random is True:  # isotropic
            if alpha == 1.0:
                return 3.0 * se / (2.0 * se + sj)
            Q = self.getQ(alpha)
            return (
                se
                / 3.0
                * (2.0 / (se + Q * (sj - se)) + 1.0 / (sj - 2.0 * Q * (sj - se)))
            )
        else:  # anisotropic
            if orientation is None:
                raise Exception("orientation must be provided if random=False")
            I = np.eye(3)
            seinv = np.linalg.inv(se)
            Rinv = I + self.getA(alpha, orientation) * seinv * (sj * I - se)
            return np.linalg.inv(Rinv)

    def getdR(self, sj, se, alpha, orientation=None):
        """
        Derivative of the electric field concentration tensor with respect
        to the concentration of the second phase material.
        """
        if self.random is True:
            if alpha == 1.0:
                return 3.0 / (2.0 * se + sj) - 6.0 * se / (2.0 * se + sj) ** 2
            Q = self.getQ(alpha)
            return (
                1
                / 3
                * (
                    2.0 / (se + Q * (sj - se))
                    + 1.0 / (sj - 2.0 * Q * (sj - se))
                    + se
                    * (
                        -2 * (1 - Q) / (se + Q * (sj - se)) ** 2
                        - 2 * Q / (sj - 2.0 * Q * (sj - se)) ** 2
                    )
                )
            )
        else:
            if orientation is None:
                raise Exception("orientation must be provided if random=False")
            raise NotImplementedError

    def _sc2phaseEMTSpheroidstransform(self, phi1):
        """
        Self Consistent Effective Medium Theory Model Transform,
        alpha = aspect ratio (c/a <= 1)
        """

        if not (np.all(0 <= phi1) and np.all(phi1 <= 1)):
            warnings.warn("there are phis outside bounds of 0 and 1")
            phi1 = np.median(np.c_[phi1 * 0, phi1, phi1 * 0 + 1.0])

        phi0 = 1.0 - phi1

        # starting guess
        if self.sigstart is None:
            sige1 = np.mean(self.wiener_bounds(phi1))
        else:
            sige1 = self.sigstart

        if self.random is False:
            sige1 = sige1 * np.eye(3)

        for i in range(self.maxIter):
            R0 = self.getR(self.sigma0, sige1, self.alpha0, self.orientation0)
            R1 = self.getR(self.sigma1, sige1, self.alpha1, self.orientation1)

            den = phi0 * R0 + phi1 * R1
            num = phi0 * self.sigma0 * R0 + phi1 * self.sigma1 * R1

            if self.random is True:
                sige2 = num / den
                relerr = np.abs(sige2 - sige1)
            else:
                sige2 = num * np.linalg.inv(den)
                relerr = np.linalg.norm(np.abs(sige2 - sige1).flatten(), np.inf)

            if np.all(relerr <= self.tol):
                if self.sigstart is None:
                    self._sigstart = (
                        sige2  # store as a starting point for the next time around
                    )
                return sige2

            sige1 = sige2
        # TODO: make this a proper warning, and output relevant info (sigma0, sigma1, phi, sigstart, and relerr)
        warnings.warn("Maximum number of iterations reached")

        return sige2

    def _sc2phaseEMTSpheroidsinversetransform(self, sige):

        R0 = self.getR(self.sigma0, sige, self.alpha0, self.orientation0)
        R1 = self.getR(self.sigma1, sige, self.alpha1, self.orientation1)

        num = -(self.sigma0 - sige) * R0
        den = (self.sigma1 - sige) * R1 - (self.sigma0 - sige) * R0

        return num / den

    def _sc2phaseEMTSpheroidstransformDeriv(self, sige, phi1):

        phi0 = 1.0 - phi1

        R0 = self.getR(self.sigma0, sige, self.alpha0, self.orientation0)
        R1 = self.getR(self.sigma1, sige, self.alpha1, self.orientation1)

        dR0 = self.getdR(self.sigma0, sige, self.alpha0, self.orientation0)
        dR1 = self.getdR(self.sigma1, sige, self.alpha1, self.orientation1)

        num = (sige - self.sigma0) * R0 - (sige - self.sigma1) * R1
        den = phi0 * (R0 + (sige - self.sigma0) * dR0) + phi1 * (
            R1 + (sige - self.sigma1) * dR1
        )

        return sdiag(num / den)

    def _transform(self, m):
        return self._sc2phaseEMTSpheroidstransform(m)

    def deriv(self, m):
        """
        Derivative of the effective conductivity with respect to the
        volume fraction of phase 2 material
        """
        sige = self._transform(m)
        return self._sc2phaseEMTSpheroidstransformDeriv(sige, m)

    def inverse(self, sige):
        """
        Compute the concentration given the effective conductivity
        """
        return self._sc2phaseEMTSpheroidsinversetransform(sige)


###############################################################################
#                                                                             #
#                          Mesh Independent Maps                              #
#                                                                             #
###############################################################################


class ExpMap(IdentityMap):
    r"""Mapping that computes the natural exponentials of the model parameters.

    Where :math:`\mathbf{m}` is a set of model parameters, ``ExpMap`` creates
    a mapping :math:`\mathbf{u}(\mathbf{m})` that computes the natural exponential
    of every element in :math:`\mathbf{m}`; i.e.:

    .. math::
        \mathbf{u}(\mathbf{m}) = exp(\mathbf{m}) 

    ``ExpMap`` is commonly used when working with physical properties whose values
    span many orders of magnitude (e.g. the electrical conductivity :math:`\sigma`).
    By using ``ExpMap``, we can invert for a model that represents the natural log
    of a set of physical property values, i.e. when :math:`m = log(\sigma)`

    Parameters
    ----------
    mesh : discretize.BaseMesh
        The number of parameters accepted by the mapping is set to equal the number
        of mesh cells.
    nP : int
        Set the number of parameters accepted by the mapping directly. Used if the
        number of parameters is known. Used generally when the number of parameters
        is not equal to the number of cells in a mesh.
    """

    def __init__(self, mesh=None, nP=None, **kwargs):
        super(ExpMap, self).__init__(mesh=mesh, nP=nP, **kwargs)

    def _transform(self, m):
        return np.exp(mkvc(m))

    def inverse(self, D):
        r"""Apply the inverse of the exponential mapping to an array.

        For the exponential mapping :math:`\mathbf{u}(\mathbf{m})`, the
        inverse mapping on a variable :math:`\mathbf{x}` is performed by taking
        the natural logarithms of elements, i.e.:

        .. math::
            \mathbf{m} = \mathbf{u}^{-1}(\mathbf{x}) = log(\mathbf{x})

        Parameters
        ----------
        D : numpy.ndarray
            A set of input values
        
        Returns
        -------
        numpy.ndarray
            A :class:`numpy.ndarray` containing result of applying the
            inverse mapping to the elements in *D*; which in this case
            is the natural logarithm.
        """
        return np.log(mkvc(D))

    def deriv(self, m, v=None):
        r"""Derivative of mapping with respect to the input parameters.

        For a mapping :math:`\mathbf{u}(\mathbf{m})` that computes the natural
        exponential function for each parameter in the model :math:`\mathbf{m}`,
        i.e.:

        .. math::
            \mathbf{u}(\mathbf{m}) = exp(\mathbf{m}),

        the derivative of the mapping with respect to the model is a diagonal
        matrix of the form:

        .. math::
            \frac{\partial \mathbf{u}}{\partial \mathbf{m}}
            = \textrm{diag} \big ( exp(\mathbf{m}) \big )

        Parameters
        ----------
        m : (nP) numpy.ndarray
            A vector representing a set of model parameters
        v : (nP) numpy.ndarray
            If not ``None``, the method returns the derivative times the vector *v*

        Returns
        -------
        scipy.sparse.csr_matrix
            Derivative of the mapping with respect to the model parameters. If the
            input argument *v* is not ``None``, the method returns the derivative times
            the vector *v*.
        """
        deriv = sdiag(np.exp(mkvc(m)))
        if v is not None:
            return deriv * v
        return deriv


class ReciprocalMap(IdentityMap):
    r"""Mapping that computes the reciprocals of the model parameters.

    Where :math:`\mathbf{m}` is a set of model parameters, ``ReciprocalMap``
    creates a mapping :math:`\mathbf{u}(\mathbf{m})` that computes the
    reciprocal of every element in :math:`\mathbf{m}`;
    i.e.:

    .. math::
        \mathbf{u}(\mathbf{m}) = \mathbf{m}^{-1}

    Parameters
    ----------
    mesh : discretize.BaseMesh
        The number of parameters accepted by the mapping is set to equal the number
        of mesh cells.
    nP : int
        Set the number of parameters accepted by the mapping directly. Used if the
        number of parameters is known. Used generally when the number of parameters
        is not equal to the number of cells in a mesh.
    """

    def __init__(self, mesh=None, nP=None, **kwargs):
        super(ReciprocalMap, self).__init__(mesh=mesh, nP=nP, **kwargs)

    def _transform(self, m):
        return 1.0 / mkvc(m)

    def inverse(self, D):
        r"""Apply the inverse of the reciprocal mapping to an array.

        For the reciprocal mapping :math:`\mathbf{u}(\mathbf{m})`,
        the inverse mapping on a variable :math:`\mathbf{x}` is itself a
        reciprocal mapping, i.e.:

        .. math::
            \mathbf{m} = \mathbf{u}^{-1}(\mathbf{x}) = \mathbf{x}^{-1}

        Parameters
        ----------
        D : numpy.ndarray
            A set of input values
        
        Returns
        -------
        numpy.ndarray
            A :class:`numpy.ndarray` containing result of applying the
            inverse mapping to the elements in *D*; which in this case
            is just a reciprocal mapping.
        """
        return 1.0 / mkvc(D)

    def deriv(self, m, v=None):
        r"""Derivative of mapping with respect to the input parameters.

        For a mapping that computes the reciprocal for each
        parameter in the model :math:`\mathbf{m}`, i.e.:

        .. math::
            \mathbf{u}(\mathbf{m}) = \mathbf{m}^{-1}

        the derivative of the mapping with respect to the model is a diagonal
        matrix of the form:

        .. math::
            \frac{\partial \mathbf{u}}{\partial \mathbf{m}}
            = \textrm{diag} \big ( -\mathbf{m}^{-2} \big )

        Parameters
        ----------
        m : (nP) numpy.ndarray
            A vector representing a set of model parameters
        v : (nP) numpy.ndarray
            If not ``None``, the method returns the derivative times the vector *v*

        Returns
        -------
        scipy.sparse.csr_matrix
            Derivative of the mapping with respect to the model parameters. If the
            input argument *v* is not ``None``, the method returns the derivative times
            the vector *v*.
        """
        deriv = sdiag(-mkvc(m) ** (-2))
        if v is not None:
            return deriv * v
        return deriv


class LogMap(IdentityMap):
    r"""Mapping that computes the natural logarithm of the model parameters.

    Where :math:`\mathbf{m}` is a set of model parameters, ``LogMap``
    creates a mapping :math:`\mathbf{u}(\mathbf{m})` that computes the
    natural logarithm of every element in
    :math:`\mathbf{m}`; i.e.:

    .. math::
        \mathbf{u}(\mathbf{m}) = \textrm{log}(\mathbf{m})

    Parameters
    ----------
    mesh : discretize.BaseMesh
        The number of parameters accepted by the mapping is set to equal the number
        of mesh cells.
    nP : int
        Set the number of parameters accepted by the mapping directly. Used if the
        number of parameters is known. Used generally when the number of parameters
        is not equal to the number of cells in a mesh.
    """

    def __init__(self, mesh=None, nP=None, **kwargs):
        super(LogMap, self).__init__(mesh=mesh, nP=nP, **kwargs)

    def _transform(self, m):
        return np.log(mkvc(m))

    def deriv(self, m, v=None):
        r"""Derivative of mapping with respect to the input parameters.

        For a mapping :math:`\mathbf{u}(\mathbf{m})` that computes the
        natural logarithm for each parameter in the model :math:`\mathbf{m}`,
        i.e.:

        .. math::
            \mathbf{u}(\mathbf{m}) = log(\mathbf{m})

        the derivative of the mapping with respect to the model is a diagonal
        matrix of the form:

        .. math::
            \frac{\partial \mathbf{u}}{\partial \mathbf{m}}
            = \textrm{diag} \big ( \mathbf{m}^{-1} \big )

        Parameters
        ----------
        m : (nP) numpy.ndarray
            A vector representing a set of model parameters
        v : (nP) numpy.ndarray
            If not ``None``, the method returns the derivative times the vector *v*

        Returns
        -------
        scipy.sparse.csr_matrix
            Derivative of the mapping with respect to the model parameters. If the
            input argument *v* is not ``None``, the method returns the derivative times
            the vector *v*.
        """
        mod = mkvc(m)
        deriv = np.zeros(mod.shape)
        tol = 1e-16  # zero
        ind = np.greater_equal(np.abs(mod), tol)
        deriv[ind] = 1.0 / mod[ind]
        if v is not None:
            return sdiag(deriv) * v
        return sdiag(deriv)

    def inverse(self, m):
        r"""Apply the inverse of the natural log mapping to an array.

        For the natural log mapping :math:`\mathbf{u}(\mathbf{m})`,
        the inverse mapping on a variable :math:`\mathbf{x}` is performed by
        taking the natural exponent of the elements, i.e.:

        .. math::
            \mathbf{m} = \mathbf{u}^{-1}(\mathbf{x}) = exp(\mathbf{x})

        Parameters
        ----------
        D : numpy.ndarray
            A set of input values
        
        Returns
        -------
        numpy.ndarray
            A :class:`numpy.ndarray` containing result of applying the
            inverse mapping to the elements in *D*; which in this case
            is the natural exponent.
        """
        return np.exp(mkvc(m))


class ChiMap(IdentityMap):
    r"""Mapping that computes the magnetic permeability given a set of magnetic susceptibilities.

    Where :math:`\boldsymbol{\chi}` is the input model parameters defining a set of magnetic
    susceptibilities, ``ChiMap`` creates a mapping :math:`\boldsymbol{\mu}(\boldsymbol{\chi})`
    that computes the corresponding magnetic permeabilities of every
    element in :math:`\boldsymbol{\chi}`; i.e.:

    .. math::
        \boldsymbol{\mu}(\boldsymbol{\chi}) = \mu_0 \big (1 + \boldsymbol{\chi} \big )

    where :math:`\mu_0` is the permeability of free space.

    Parameters
    ----------
    mesh : discretize.BaseMesh
        The number of parameters accepted by the mapping is set to equal the number
        of mesh cells.
    nP : int
        Set the number of parameters accepted by the mapping directly. Used if the
        number of parameters is known. Used generally when the number of parameters
        is not equal to the number of cells in a mesh.
    """

    def __init__(self, mesh=None, nP=None, **kwargs):
        super(ChiMap, self).__init__(mesh=mesh, nP=nP, **kwargs)

    def _transform(self, m):
        return mu_0 * (1 + m)

    def deriv(self, m, v=None):
        r"""Derivative of mapping with respect to the input parameters.

        For a mapping :math:`\boldsymbol{\mu}(\boldsymbol{\chi})` that transforms a
        set of magnetic susceptibilities :math:`\boldsymbol{\chi}` to their corresponding
        magnetic permeabilities, i.e.:

        .. math::
            \boldsymbol{\mu}(\boldsymbol{\chi}) = \mu_0 \big (1 + \boldsymbol{\chi} \big ),

        the derivative of the mapping with respect to the model is the identity
        matrix scaled by the permeability of free-space. Thus:

        .. math::
            \frac{\partial \boldsymbol{\mu}}{\partial \boldsymbol{\chi}} = \mu_0 \mathbf{I}

        Parameters
        ----------
        m : (nP) numpy.ndarray
            A vector representing a set of model parameters
        v : (nP) numpy.ndarray
            If not ``None``, the method returns the derivative times the vector *v*

        Returns
        -------
        scipy.sparse.csr_matrix
            Derivative of the mapping with respect to the model parameters. If the
            input argument *v* is not ``None``, the method returns the derivative times
            the vector *v*.
        """
        if v is not None:
            return mu_0 * v
        return mu_0 * sp.eye(self.nP)

    def inverse(self, m):
        r"""Apply the inverse mapping to an array.

        For the ``ChiMap`` class, the inverse mapping recoveres the set of
        magnetic susceptibilities :math:`\boldsymbol{\chi}` from a set of
        magnetic permeabilities :math:`\boldsymbol{\mu}`. Thus the inverse
        mapping is defined as:

        .. math::
            \boldsymbol{\chi}(\boldsymbol{\mu}) = \frac{\boldsymbol{\mu}}{\mu_0} - 1

        where :math:`\mu_0` is the permeability of free space.

        Parameters
        ----------
        D : numpy.ndarray
            A set of input values
        
        Returns
        -------
        numpy.ndarray
            A :class:`numpy.ndarray` containing result of applying the
            inverse mapping to the elements in *D*; which in this case
            represents the conversion of magnetic permeabilities
            to their corresponding magnetic susceptibility values.
        """
        return m / mu_0 - 1


class MuRelative(IdentityMap):
    r"""Mapping that computes the magnetic permeability given a set of relative permeabilities.

    Where :math:`\boldsymbol{\mu_r}` defines a set of relative permeabilities, ``MuRelative``
    creates a mapping :math:`\boldsymbol{\mu}(\boldsymbol{\mu_r})` that computes the
    corresponding magnetic permeabilities of every element in :math:`\boldsymbol{\mu_r}`;
    i.e.:

    .. math::
        \boldsymbol{\mu}(\boldsymbol{\mu_r}) = \mu_0 \boldsymbol{\mu_r}

    where :math:`\mu_0` is the permeability of free space.

    Parameters
    ----------
    mesh : discretize.BaseMesh
        The number of parameters accepted by the mapping is set to equal the number
        of mesh cells.
    nP : int
        Set the number of parameters accepted by the mapping directly. Used if the
        number of parameters is known. Used generally when the number of parameters
        is not equal to the number of cells in a mesh.
    """

    def __init__(self, mesh=None, nP=None, **kwargs):
        super(MuRelative, self).__init__(mesh=mesh, nP=nP, **kwargs)

    def _transform(self, m):
        return mu_0 * m

    def deriv(self, m, v=None):
        r"""Derivative of mapping with respect to the input parameters.

        For a mapping that transforms a set of relative permeabilities
        :math:`\boldsymbol{\mu_r}` to their corresponding magnetic permeabilities, i.e.:

        .. math::
            \boldsymbol{\mu}(\boldsymbol{\mu_r}) = \mu_0 \boldsymbol{\mu_r},

        the derivative of the mapping with respect to the model is the identity
        matrix scaled by the permeability of free-space. Thus:

        .. math::
            \frac{\partial \boldsymbol{\mu}}{\partial \boldsymbol{\mu_r}} = \mu_0 \mathbf{I}

        Parameters
        ----------
        m : (nP) numpy.ndarray
            A vector representing a set of model parameters
        v : (nP) numpy.ndarray
            If not ``None``, the method returns the derivative times the vector *v*

        Returns
        -------
        scipy.sparse.csr_matrix
            Derivative of the mapping with respect to the model parameters. If the
            input argument *v* is not ``None``, the method returns the derivative times
            the vector *v*.
        """
        if v is not None:
            return mu_0 * v
        return mu_0 * sp.eye(self.nP)

    def inverse(self, m):
        r"""Apply the inverse mapping to an array.

        For the ``MuRelative`` class, the inverse mapping recoveres the set of
        relative permeabilities :math:`\boldsymbol{\mu_r}` from a set of
        magnetic permeabilities :math:`\boldsymbol{\mu}`. Thus the inverse
        mapping is defined as:

        .. math::
            \boldsymbol{\mu_r}(\boldsymbol{\mu}) = \frac{\boldsymbol{\mu}}{\mu_0}

        where :math:`\mu_0` is the permeability of free space.

        Parameters
        ----------
        D : numpy.ndarray
            A set of input values
        
        Returns
        -------
        numpy.ndarray
            A :class:`numpy.ndarray` containing result of applying the
            inverse mapping to the elements in *D*; which in this case
            represents the conversion of magnetic permeabilities
            to their corresponding relative permeability values.
        """
        return 1.0 / mu_0 * m


class Weighting(IdentityMap):
    r"""Mapping that scales the elements of the model by a corresponding set of weights.

    Where :math:`\mathbf{m}` defines the set of input model parameters and
    :math:`\mathbf{w}` represents a corresponding set of model weight,
    ``Weighting`` constructs a mapping :math:`\mathbf{u}(\mathbf{m})` of the form:

    .. math::
        \mathbf{u}(\mathbf{m}) = \mathbf{w} \odot \mathbf{m}

    where :math:`\odot` is the Hadamard product. The mapping may also be
    defined using a linear operator as follows:

    .. math::
        \mathbf{u}(\mathbf{m}) = \mathbf{Pm} \;\;\;\;\; \textrm{where} \;\;\;\;\; \mathbf{P} = diag(\mathbf{w})

    Parameters
    ----------
    mesh : discretize.BaseMesh
        The number of parameters accepted by the mapping is set to equal the number
        of mesh cells.
    nP : int
        Set the number of parameters accepted by the mapping directly. Used if the
        number of parameters is known. Used generally when the number of parameters
        is not equal to the number of cells in a mesh.
    weights : (nP) numpy.ndarray
        A set of independent model weights. If ``None``, all model weights are set
        to *1*.
    """

    def __init__(self, mesh=None, nP=None, weights=None, **kwargs):

        if "nC" in kwargs:
            raise TypeError(
                "`nC` has been removed. Use `nP` to set the number of model "
                "parameters."
            )

        super(Weighting, self).__init__(mesh=mesh, nP=nP, **kwargs)

        if weights is None:
            weights = np.ones(self.nP)

        self.weights = np.array(weights, dtype=float)

    @property
    def shape(self):
        """Dimensions of the mapping.

        Returns
        -------
        tuple
            Dimensions of the mapping. Where *nP* is the number of parameters
            the mapping acts on, this method returns a tuple of the form
            (*nP*, *nP*).
        """
        return (self.nP, self.nP)

    @property
    def P(self):
        r"""The linear mapping operator

        This property returns the sparse matrix :math:`\mathbf{P}` that carries
        out the weighting mapping via matrix-vector product, i.e.:

        .. math::
            \mathbf{u}(\mathbf{m}) = \mathbf{Pm} \;\;\;\;\; \textrm{where} \;\;\;\;\; \mathbf{P} = diag(\mathbf{w})

        Returns
        -------
        scipy.sparse.csr_matrix
            Sparse linear mapping operator
        """
        return sdiag(self.weights)

    def _transform(self, m):
        return self.weights * m

    def inverse(self, D):
        r"""Apply the inverse of the weighting mapping to an array.

        For the weighting mapping :math:`\mathbf{u}(\mathbf{m})`, the inverse
        mapping on a variable :math:`\mathbf{x}` is performed by multplying each element by
        the reciprocal of its corresponding weighting value, i.e.:

        .. math::
            \mathbf{m} = \mathbf{u}^{-1}(\mathbf{x}) = \mathbf{w}^{-1} \odot \mathbf{x}

        where :math:`\odot` is the Hadamard product. The inverse mapping may also be defined
        using a linear operator as follows:

        .. math::
             \mathbf{m} = \mathbf{u}^{-1}(\mathbf{x}) = \mathbf{P^{-1} m}
             \;\;\;\;\; \textrm{where} \;\;\;\;\; \mathbf{P} = diag(\mathbf{w})

        Parameters
        ----------
        D : numpy.ndarray
            A set of input values
        
        Returns
        -------
        numpy.ndarray
            A :class:`numpy.ndarray` containing result of applying the
            inverse mapping to the elements in *D*; which in this case
            is simply dividing each element by its corresponding
            weight.
        """
        return self.weights ** (-1.0) * D

    def deriv(self, m, v=None):
        r"""Derivative of mapping with respect to the input parameters.

        For a weighting mapping :math:`\mathbf{u}(\mathbf{m})` that scales the
        input parameters in the model :math:`\mathbf{m}` by their corresponding
        weights :math:`\mathbf{w}`; i.e.:

        .. math::
            \mathbf{u}(\mathbf{m}) = \mathbf{w} \dot \mathbf{m},

        the derivative of the mapping with respect to the model is a diagonal
        matrix of the form:

        .. math::
            \frac{\partial \mathbf{u}}{\partial \mathbf{m}}
            = diag (\mathbf{w})

        Parameters
        ----------
        m : (nP) numpy.ndarray
            A vector representing a set of model parameters
        v : (nP) numpy.ndarray
            If not ``None``, the method returns the derivative times the vector *v*

        Returns
        -------
        scipy.sparse.csr_matrix
            Derivative of the mapping with respect to the model parameters. If the
            input argument *v* is not ``None``, the method returns the derivative times
            the vector *v*.
        """
        if v is not None:
            return self.weights * v
        return self.P


class ComplexMap(IdentityMap):
    r"""Maps the real and imaginary component values stored in a model to complex values.

    Let :math:`\mathbf{m}` be a model which stores the real and imaginary components of
    a set of complex values :math:`\mathbf{z}`. Where the model parameters are organized
    into a vector of the form
    :math:`\mathbf{m} = [\mathbf{z}^\prime , \mathbf{z}^{\prime\prime}]`, ``ComplexMap``
    constructs the following mapping:

    .. math::
        \mathbf{z}(\mathbf{m}) = \mathbf{z}^\prime + j \mathbf{z}^{\prime\prime}
    
    Note that the mapping is :math:`\mathbb{R}^{2n} \rightarrow \mathbb{C}^n`.

    Parameters
    ----------
    mesh : discretize.BaseMesh
        If a mesh is used to construct the mapping, the number of input model
        parameters is *2\*mesh.nC* and the number of complex values output from
        the mapping is equal to *mesh.nC*. If *mesh* is ``None``, the dimensions
        of the mapping are set using the *nP* input argument.
    nP : int
        Defines the number of input model parameters directly. Must be an even number!!!
        In this case, the number of complex values output from the mapping is *nP/2*.
        If *nP* = ``None``, the dimensions of the mapping are set using the *mesh*
        input argument.

    Examples
    --------
    Here we construct a complex mapping on a 1D mesh comprised
    of 4 cells. The input model is real-valued array of length 8
    (4 real and 4 imaginary values). The output of the mapping
    is a complex array with 4 values.

    >>> from SimPEG.maps import ComplexMap
    >>> from discretize import TensorMesh
    >>> import numpy as np

    >>> nC = 4
    >>> mesh = TensorMesh([np.ones(nC)])

    >>> z_real = np.ones(nC)
    >>> z_imag = 2*np.ones(nC)
    >>> m = np.r_[z_real, z_imag]
    >>> m
    array([1., 1., 1., 1., 2., 2., 2., 2.])

    >>> mapping = ComplexMap(mesh=mesh)
    >>> z = mapping * m
    >>> z
    array([1.+2.j, 1.+2.j, 1.+2.j, 1.+2.j])

    """

    def __init__(self, mesh=None, nP=None, **kwargs):
        super(ComplexMap, self).__init__(mesh=mesh, nP=nP, **kwargs)
        if nP is not None and mesh is not None:
            assert 2*mesh.nC == nP, "Number parameters must be 2 X number of mesh cells."
        if nP is not None:
            assert nP % 2 == 0, "nP must be even."
        self._nP = nP or int(self.mesh.nC * 2)

    @property
    def nP(self):
        r"""Number of parameters the mapping acts on.

        Returns
        -------
        int or '*'
            Number of parameters that the mapping acts on.
        """
        return self._nP

    @property
    def shape(self):
        """Dimensions of the mapping

        Returns
        -------
        tuple
            The dimensions of the mapping. Where *nP* is the number
            of input parameters, this property returns a tuple
            (*nP/2*, *nP*).
        """
        return (int(self.nP / 2), self.nP)

    def _transform(self, m):
        nC = int(self.nP / 2)
        return m[:nC] + m[nC:] * 1j

    def deriv(self, m, v=None):
        r"""Derivative of the complex mapping with respect to the input parameters.

        The complex mapping maps the real and imaginary components stored in a model
        of the form :math:`\mathbf{m} = [\mathbf{z}^\prime , \mathbf{z}^{\prime\prime}]`
        to their corresponding complex values :math:`\mathbf{z}`, i.e.

        .. math::
            \mathbf{z}(\mathbf{m}) = \mathbf{z}^\prime + j \mathbf{z}^{\prime\prime}

        The derivative of the mapping with respect to the model is block
        matrix of the form:

        .. math::
            \frac{\partial \mathbf{z}}{\partial \mathbf{m}} = \big ( \mathbf{I} \;\;\; j\mathbf{I} \big )

        where :math:`\mathbf{I}` is the identity matrix of shape (*nP/2*, *nP/2*) and
        :math:`j = \sqrt{-1}`.

        Parameters
        ----------
        m : (nP) numpy.ndarray
            A vector representing a set of model parameters
        v : (nP) numpy.ndarray
            If not ``None``, the method returns the derivative times the vector *v*

        Returns
        -------
        scipy.sparse.csr_matrix
            Derivative of the mapping with respect to the model parameters. If the
            input argument *v* is not ``None``, the method returns the derivative times
            the vector *v*.

        Examples
        --------
        Here we construct the derivative operator for the complex mapping on a 1D
        mesh comprised of 4 cells. We then demonstrate how the derivative of the
        mapping and its adjoint can be applied to a vector.

        >>> from SimPEG.maps import ComplexMap
        >>> from discretize import TensorMesh
        >>> import numpy as np

        >>> nC = 4
        >>> mesh = TensorMesh([np.ones(nC)])

        >>> m = np.random.rand(2*nC)
        >>> mapping = ComplexMap(mesh=mesh)
        >>> M = mapping.deriv(m)

        When applying the derivative operator to a vector, it will convert
        the real and imaginary values stored in the vector to
        complex values; essentially applying the mapping.

        >>> v1 = np.arange(0, 2*nC, 1)
        >>> u1 = M * v1
        >>> u1
        array([0.+4.j, 1.+5.j, 2.+6.j, 3.+7.j])

        When applying the adjoint of the derivative operator to a set of
        complex values, the operator will decompose these values into
        their real and imaginary components.

        >>> v2 = np.arange(0, nC, 1) + 1j*np.arange(nC, 2*nC, 1)
        >>> u2 = M.adjoint() * v2
        >>> u2
        array([0., 1., 2., 3., 4., 5., 6., 7.])

        """
        nC = self.shape[0]
        shp = (nC, nC * 2)

        def fwd(v):
            return v[:nC] + v[nC:] * 1j

        def adj(v):
            return np.r_[v.real, v.imag]

        if v is not None:
            return LinearOperator(shp, matvec=fwd, rmatvec=adj) * v
        return LinearOperator(shp, matvec=fwd, rmatvec=adj)

    # inverse = deriv


###############################################################################
#                                                                             #
#                 Surjection, Injection and Interpolation Maps                #
#                                                                             #
###############################################################################


class SurjectFull(IdentityMap):
    r"""Mapping a single property value to all mesh cells.

    Let :math:`m` be a model defined by a single physical property value
    ``SurjectFull`` construct a surjective mapping that projects :math:`m`
    to the set of voxel cells defining a mesh. The mapping
    :math:`\mathbf{u(m)}` is a matrix of 1s of shape (*mesh.nC* , 1) that
    projects the model to all mesh cells, i.e.:

    .. math::
        \mathbf{u}(\mathbf{m}) = \mathbf{Pm}
    
    Parameters
    ----------
    mesh : discretize.BaseMesh
        A discretize mesh

    """

    def __init__(self, mesh, **kwargs):
        IdentityMap.__init__(self, mesh, **kwargs)

    @property
    def nP(self):
        r"""Number of parameters the mapping acts on; i.e. 1.

        Returns
        -------
        int
            Returns an integer value of 1
        """
        return 1

    def _transform(self, m):
        """
        :param m: model (scalar)
        :rtype: numpy.ndarray
        :return: transformed model
        """
        return np.ones(self.mesh.nC) * m

    def deriv(self, m, v=None):
        r"""Derivative of the mapping with respect to the input parameters.

        Let :math:`m` be the single parameter that the mapping acts on. The
        ``SurjectFull`` class constructs a mapping that can be defined as
        a projection matrix :math:`\mathbf{P}`; i.e.:

        .. math::
            \mathbf{u} = \mathbf{P m},

        the **deriv** method returns the derivative of :math:`\mathbf{u}` with respect
        to the model parameters; i.e.:

        .. math::
            \frac{\partial \mathbf{u}}{\partial \mathbf{m}} = \mathbf{P}

        Note that in this case, **deriv** simply returns the original operator
        :math:`\mathbf{P}`; a (*mesh.nC* , 1) numpy.ndarray of 1s.

        Parameters
        ----------
        m : (nP) numpy.ndarray
            A vector representing a set of model parameters
        v : (nP) numpy.ndarray
            If not ``None``, the method returns the derivative times the vector *v*
        """
        deriv = sp.csr_matrix(np.ones([self.mesh.nC, 1]))
        if v is not None:
            return deriv * v
        return deriv


class SurjectVertical1D(IdentityMap):
    r"""Map 1D layered Earth model to 2D or 3D tensor mesh.

    Let :math:`m` be a 1D model that defines the property values along
    the last dimension of a tensor mesh; i.e. the y-direction for 2D
    meshes and the z-direction for 3D meshes. ``SurjectVertical1D``
    construct a surjective mapping from the 1D model to all voxel cells
    in the 2D or 3D tensor mesh provided.

    Mathematically, the mapping :math:`\mathbf{u}(\mathbf{m})` can be
    represented by a projection matrix:

    .. math::
        \mathbf{u}(\mathbf{m}) = \mathbf{Pm}
    
    Parameters
    ----------
    mesh : discretize.TensorMesh
        A 2D or 3D tensor mesh

    Examples
    --------
    Here we define a 1D layered Earth model comprised of 3 layers
    on a 1D tensor mesh. We then use ``SurjectVertical1D`` to
    construct a mapping which projects the 1D model onto a 2D
    tensor mesh.

    >>> from SimPEG.maps import SurjectVertical1D
    >>> from SimPEG.utils import plot_1d_layer_model
    >>> from discretize import TensorMesh
    >>> import numpy as np
    >>> import matplotlib as mpl
    >>> import matplotlib.pyplot as plt

    >>> dh = np.ones(20)
    >>> mesh1D = TensorMesh([dh], 'C')
    >>> mesh2D = TensorMesh([dh, dh], 'CC')

    >>> m = np.zeros(mesh1D.nC)
    >>> m[mesh1D.cell_centers < 0] = 10.
    >>> m[mesh1D.cell_centers < -5] = 5.

    >>> fig1 = plt.figure(figsize=(5,5))
    >>> ax1 = fig1.add_subplot(111)
    >>> plot_1d_layer_model(
    >>>     mesh1D.hx, np.flip(m), ax=ax1, z0=0,
    >>>     scale='linear', show_layers=True, plot_elevation=True
    >>> )
    >>> ax1.set_xlim([-0.1, 11])
    >>> ax1.set_title('1D Model')

    >>> mapping = SurjectVertical1D(mesh2D)
    >>> u = mapping * m

    >>> fig2 = plt.figure(figsize=(6, 5))
    >>> ax2a = fig2.add_axes([0.1, 0.15, 0.7, 0.8])
    >>> mesh2D.plot_image(u, ax=ax2a, grid=True)
    >>> ax2a.set_title('Projected to 2D Mesh')
    >>> ax2b = fig2.add_axes([0.83, 0.15, 0.05, 0.8])
    >>> norm = mpl.colors.Normalize(vmin=np.min(m), vmax=np.max(m))
    >>> cbar = mpl.colorbar.ColorbarBase(ax2b, norm=norm, orientation="vertical")

    """

    def __init__(self, mesh, **kwargs):
        assert isinstance(mesh, (TensorMesh, CylMesh)), 'Only implemented for tensor meshes'
        IdentityMap.__init__(self, mesh, **kwargs)

    @property
    def nP(self):
        r"""Number of parameters the mapping acts on.

        Returns
        -------
        int
            Number of parameters the mapping acts on. Should equal the
            number of cells along the last dimension of the tensor mesh
            supplied when defining the mapping.
        """
        return int(self.mesh.vnC[self.mesh.dim - 1])

    def _transform(self, m):
        repNum = np.prod(self.mesh.vnC[: self.mesh.dim - 1])
        return mkvc(m).repeat(repNum)

    def deriv(self, m, v=None):
        r"""Derivative of the mapping with respect to the model paramters.

        Let :math:`\mathbf{m}` be a set of parameter values for the 1D model
        and let :math:`\mathbf{P}` be a projection matrix that maps the 1D
        model the 2D/3D tensor mesh. The forward mapping :math:`\mathbf{u}(\mathbf{m})`
        is given by:

        .. math::
            \mathbf{u} = \mathbf{P m},

        the **deriv** method returns the derivative of :math:`\mathbf{u}` with respect
        to the model parameters; i.e.:

        .. math::
            \frac{\partial \mathbf{u}}{\partial \mathbf{m}} = \mathbf{P}

        Note that in this case, **deriv** simply returns the projection matrix.
        
        Parameters
        ----------
        m : (nP) numpy.ndarray
            A vector representing a set of model parameters
        v : (nP) numpy.ndarray
            If not ``None``, the method returns the derivative times the vector *v*

        Returns
        -------
        scipy.sparse.csr_matrix
            Derivative of the mapping with respect to the model parameters. If the
            input argument *v* is not ``None``, the method returns the derivative times
            the vector *v*.
        """
        repNum = np.prod(self.mesh.vnC[: self.mesh.dim - 1])
        repVec = sp.csr_matrix(
            (np.ones(repNum), (range(repNum), np.zeros(repNum))), shape=(repNum, 1)
        )
        deriv = sp.kron(sp.identity(self.nP), repVec)
        if v is not None:
            return deriv * v
        return deriv


class Surject2Dto3D(IdentityMap):
    r"""Map 2D tensor model to 3D tensor mesh.

    Let :math:`m` define the parameters for a 2D tensor model.
    ``Surject2Dto3D`` constructs a surjective mapping that projects
    the 2D tensor model to a 3D tensor mesh.

    Mathematically, the mapping :math:`\mathbf{u}(\mathbf{m})` can be
    represented by a projection matrix:

    .. math::
        \mathbf{u}(\mathbf{m}) = \mathbf{Pm}
    
    Parameters
    ----------
    mesh : discretize.TensorMesh
        A 3D tensor mesh
    normal : str
        Define the projection axis. Must be one of {'X','Y','Z'}

    Examples
    --------
    Here we project a 3 layered Earth model defined on a 2D tensor mesh
    to a 3D tensor mesh. We assume that at for some y-location, we
    have a 2D tensor model which defines the physical property distribution
    as a function of the *x* and *z* location. Using ``Surject2Dto3D``,
    we project the model along the y-axis to obtain a 3D distribution
    for the physical property (i.e. a 3D tensor model).

    >>> from SimPEG.maps import Surject2Dto3D
    >>> from discretize import TensorMesh
    >>> import numpy as np
    >>> import matplotlib as mpl
    >>> import matplotlib.pyplot as plt

    >>> dh = np.ones(20)
    >>> mesh2D = TensorMesh([dh, dh], 'CC')
    >>> mesh3D = TensorMesh([dh, dh, dh], 'CCC')

    Here, we define the 2D tensor model.

    >>> m = np.zeros(mesh2D.nC)
    >>> m[mesh2D.cell_centers[:, 1] < 0] = 10.
    >>> m[mesh2D.cell_centers[:, 1] < -5] = 5.

    We then plot the 2D tensor model; which is defined along the
    x and z axes.

    >>> fig1 = plt.figure(figsize=(6, 5))
    >>> ax11 = fig1.add_axes([0.1, 0.15, 0.7, 0.8])
    >>> mesh2D.plot_image(m, ax=ax11, grid=True)
    >>> ax11.set_ylabel('z')
    >>> ax11.set_title('2D Tensor Model')
    >>> ax12 = fig1.add_axes([0.83, 0.15, 0.05, 0.8])
    >>> norm1 = mpl.colors.Normalize(vmin=np.min(m), vmax=np.max(m))
    >>> cbar1 = mpl.colorbar.ColorbarBase(ax12, norm=norm1, orientation="vertical")

    By setting *normal = 'Y'* we are projecting along the y-axis.

    >>> mapping = Surject2Dto3D(mesh3D, normal='Y')
    >>> u = mapping * m

    Finally we plot a slice of the resulting 3D tensor model.

    >>> fig2 = plt.figure(figsize=(6, 5))
    >>> ax21 = fig2.add_axes([0.1, 0.15, 0.7, 0.8])
    >>> mesh3D.plot_slice(u, ax=ax21, ind=10, normal='Y', grid=True)
    >>> ax21.set_ylabel('z')
    >>> ax21.set_title('Projected to 3D Mesh (y=0)')
    >>> ax22 = fig2.add_axes([0.83, 0.15, 0.05, 0.8])
    >>> norm2 = mpl.colors.Normalize(vmin=np.min(m), vmax=np.max(m))
    >>> cbar2 = mpl.colorbar.ColorbarBase(ax22, norm=norm2, orientation="vertical")

    """

    normal = "Y"  #: The normal

    def __init__(self, mesh, **kwargs):
        assert isinstance(mesh, TensorMesh), 'Only implemented for tensor meshes'
        assert mesh.dim == 3, "Surject2Dto3D Only works for a 3D Mesh"
        IdentityMap.__init__(self, mesh, **kwargs)
        assert self.normal in ["X", "Y", "Z"], 'For now, only "Y" normal is supported'

    @property
    def nP(self):
        """Number of model properties.

        The number of cells in the
        last dimension of the mesh."""
        if self.normal == "Z":
            return self.mesh.nCx * self.mesh.nCy
        elif self.normal == "Y":
            return self.mesh.nCx * self.mesh.nCz
        elif self.normal == "X":
            return self.mesh.nCy * self.mesh.nCz

    def _transform(self, m):

        m = mkvc(m)
        if self.normal == "Z":
            return mkvc(
                m.reshape(self.mesh.vnC[:2], order="F")[:, :, np.newaxis].repeat(
                    self.mesh.nCz, axis=2
                )
            )
        elif self.normal == "Y":
            return mkvc(
                m.reshape(self.mesh.vnC[::2], order="F")[:, np.newaxis, :].repeat(
                    self.mesh.nCy, axis=1
                )
            )
        elif self.normal == "X":
            return mkvc(
                m.reshape(self.mesh.vnC[1:], order="F")[np.newaxis, :, :].repeat(
                    self.mesh.nCx, axis=0
                )
            )

    def deriv(self, m, v=None):
        r"""Derivative of the mapping with respect to the model paramters.

        Let :math:`\mathbf{m}` be a set of parameter values for the 2D tensor model
        and let :math:`\mathbf{P}` be a projection matrix that maps the 2D tensor model
        to the 3D tensor mesh. The forward mapping :math:`\mathbf{u}(\mathbf{m})`
        is given by:

        .. math::
            \mathbf{u} = \mathbf{P m},

        the **deriv** method returns the derivative of :math:`\mathbf{u}` with respect
        to the model parameters; i.e.:

        .. math::
            \frac{\partial \mathbf{u}}{\partial \mathbf{m}} = \mathbf{P}

        Note that in this case, **deriv** simply returns the projection matrix.
        
        Parameters
        ----------
        m : (nP) numpy.ndarray
            A vector representing a set of model parameters
        v : (nP) numpy.ndarray
            If not ``None``, the method returns the derivative times the vector *v*

        Returns
        -------
        scipy.sparse.csr_matrix
            Derivative of the mapping with respect to the model parameters. If the
            input argument *v* is not ``None``, the method returns the derivative times
            the vector *v*.
        """
        inds = self * np.arange(self.nP)
        nC, nP = self.mesh.nC, self.nP
        P = sp.csr_matrix((np.ones(nC), (range(nC), inds)), shape=(nC, nP))
        if v is not None:
            return P * v
        return P


class Mesh2Mesh(IdentityMap):
    """
    Takes a model on one mesh are translates it to another mesh.
    """

    indActive = properties.Array("active indices on target mesh", dtype=bool)

    def __init__(self, meshes, **kwargs):
        set_kwargs(self, **kwargs)

        assert type(meshes) is list, "meshes must be a list of two meshes"
        assert len(meshes) == 2, "meshes must be a list of two meshes"
        assert (
            meshes[0].dim == meshes[1].dim
        ), "The two meshes must be the same dimension"

        self.mesh = meshes[0]
        self.mesh2 = meshes[1]

    @property
    def P(self):
        if getattr(self, "_P", None) is None:
            self._P = self.mesh2.getInterpolationMat(
                self.mesh.cell_centers[self.indActive, :]
                if self.indActive is not None
                else self.mesh.cell_centers,
                "CC",
                zerosOutside=True,
            )
        return self._P

    @property
    def shape(self):
        """Number of parameters in the model."""
        if self.indActive is not None:
            return (self.indActive.sum(), self.mesh2.nC)
        return (self.mesh.nC, self.mesh2.nC)

    @property
    def nP(self):
        """Number of parameters in the model."""
        return self.mesh2.nC

    def _transform(self, m):
        return self.P * m

    def deriv(self, m, v=None):
        if v is not None:
            return self.P * v
        return self.P


class InjectActiveCells(IdentityMap):
    r"""Map active cells model to all cell of a mesh.

    The ``InjectActiveCells`` class is used to define the mapping when
    the model consists of physical property values for a set of active
    mesh cells; e.g. cells below topography. For a discrete set of
    model parameters :math:`\mathbf{m}` defined on a set of active
    cells, the mapping :math:`\mathbf{u}(\mathbf{m})` is defined as:

    .. math::
        \mathbf{u}(\mathbf{m}) = \mathbf{Pm} + \mathbf{d}\, m_\perp

    where :math:`\mathbf{P}` is a (*nC* , *nP*) projection matrix from
    active cells to all mesh cells, and :math:`\mathbf{d}` is a
    (*nC* , 1) matrix that projects the inactive cell value
    :math:`m_\perp` to all inactive mesh cells.

    Parameters
    ----------
    mesh : discretize.BaseMesh
        A discretize mesh
    indActive : numpy.ndarray
        Active cells array. Can be a boolean ``numpy.ndarray`` of length *mesh.nC* 
        or a ``numpy.ndarray`` of ``int`` containing the indices of the active cells.
    valInactive : float
        The physical property value assigned to all inactive cells in the mesh

    """

    indActive = None  #: Active Cells
    valInactive = None  #: Values of inactive Cells

    def __init__(self, mesh, indActive, valInactive, nC=None):
        self.mesh = mesh

        self.nC = nC or mesh.nC

        if indActive.dtype is not bool:
            z = np.zeros(self.nC, dtype=bool)
            z[indActive] = True
            indActive = z
        self.indActive = indActive
        self.indInactive = np.logical_not(indActive)
        if np.isscalar(valInactive):
            self.valInactive = np.ones(self.nC) * float(valInactive)
        else:
            self.valInactive = np.ones(self.nC)
            self.valInactive[self.indInactive] = valInactive.copy()

        self.valInactive[self.indActive] = 0

        inds = np.nonzero(self.indActive)[0]
        self.P = sp.csr_matrix(
            (np.ones(inds.size), (inds, range(inds.size))), shape=(self.nC, self.nP)
        )

    @property
    def shape(self):
        """Dimensions of the mapping

        Returns
        -------
        tuple of int
            Where *nP* is the number of active cells and *nC* is
            number of cell in the mesh, **shape** returns a
            tuple (*nC* , *nP*).
        """
        return (self.nC, self.nP)

    @property
    def nP(self):
        """Number of parameters the model acts on.

        Returns
        -------
        int
            Number of parameters the model acts on; i.e. the number of active cells
        """
        return int(self.indActive.sum())

    def _transform(self, m):
        return self.P * m + self.valInactive

    def inverse(self, u):
        r"""Recover the model parameters (active cells) from a set of physical
        property values defined on the entire mesh.

        For a discrete set of model parameters :math:`\mathbf{m}` defined
        on a set of active cells, the mapping :math:`\mathbf{u}(\mathbf{m})`
        is defined as:

        .. math::
            \mathbf{u}(\mathbf{m}) = \mathbf{Pm} + \mathbf{d} \,m_\perp

        where :math:`\mathbf{P}` is a (*nC* , *nP*) projection matrix from
        active cells to all mesh cells, and :math:`\mathbf{d}` is a
        (*nC* , 1) matrix that projects the inactive cell value
        :math:`m_\perp` to all inactive mesh cells.

        The inverse mapping is given by:

        .. math::
            \mathbf{m}(\mathbf{u}) = \mathbf{P^T u}

        Parameters
        ----------
        u : (mesh.nC) numpy.ndarray
            A vector which contains physical property values for all
            mesh cells.
        """
        return self.P.T * u

    def deriv(self, m, v=None):
        r"""Derivative of the mapping with respect to the input parameters.

        For a discrete set of model parameters :math:`\mathbf{m}` defined
        on a set of active cells, the mapping :math:`\mathbf{u}(\mathbf{m})`
        is defined as:

        .. math::
            \mathbf{u}(\mathbf{m}) = \mathbf{Pm} + \mathbf{d} \, m_\perp

        where :math:`\mathbf{P}` is a (*nC* , *nP*) projection matrix from
        active cells to all mesh cells, and :math:`\mathbf{d}` is a
        (*nC* , 1) matrix that projects the inactive cell value
        :math:`m_\perp` to all inactive mesh cells.

        the **deriv** method returns the derivative of :math:`\mathbf{u}` with respect
        to the model parameters; i.e.:

        .. math::
            \frac{\partial \mathbf{u}}{\partial \mathbf{m}} = \mathbf{P}

        Note that in this case, **deriv** simply returns a sparse projection matrix.

        Parameters
        ----------
        m : (nP) numpy.ndarray
            A vector representing a set of model parameters
        v : (nP) numpy.ndarray
            If not ``None``, the method returns the derivative times the vector *v*

        Returns
        -------
        scipy.sparse.csr_matrix
            Derivative of the mapping with respect to the model parameters. If the
            input argument *v* is not ``None``, the method returns the derivative times
            the vector *v*.
        """
        if v is not None:
            return self.P * v
        return self.P


###############################################################################
#                                                                             #
#                             Parametric Maps                                 #
#                                                                             #
###############################################################################


class ParametricCircleMap(IdentityMap):
    r"""Mapping for a parameterized circle.

    Define the mapping from a parameterized model for a circle in a wholespace
    to all cells within a 2D mesh. For a circle within a wholespace, the
    model is defined by 5 parameters: the background physical property value
    (:math:`\sigma_0`), the physical property value for the circle
    (:math:`\sigma_c`), the x location :math:`x_0` and y location :math:`y_0`
    for center of the circle, and the circle's radius (:math:`R`).

    Let :math:`\mathbf{m} = [\sigma_0, \sigma_1, x_0, y_0, R]` be the set of
    model parameters the defines a circle within a wholespace. The mapping
    :math:`\mathbf{u}(\mathbf{m})` from the parameterized model to all cells
    within a 2D mesh is given by:

    .. math::

        \mathbf{u}(\mathbf{m}) = \sigma_0 + (\sigma_1 - \sigma_0)
        \bigg [ \frac{1}{2} + \pi^{-1} \arctan \bigg ( a \big [ \sqrt{(\mathbf{x_c}-x_0)^2 +
        (\mathbf{y_c}-y_0)^2} - R \big ] \bigg ) \bigg ]

    where :math:`\mathbf{x_c}` and :math:`\mathbf{y_c}` are vectors storing
    the x and y positions of all cell centers for the 2D mesh and :math:`a`
    is a user-defined constant which defines the sharpness of boundary of the
    circular structure.

    Parameters
    ----------
    mesh : discretize.BaseMesh
        A 2D discretize mesh
    logSigma : bool
        If ``True``, parameters :math:`\sigma_0` and :math:`\sigma_1` represent the
        natural log of the physical property values for the background and circle,
        respectively.
    slope : float
        A constant for defining the sharpness of the boundary between the circle
        and the wholespace. The sharpness increases as *slope* is increased.

    Examples
    --------
    Here we define the parameterized model for a circle in a wholespace. We then
    create and use a ``ParametricCircleMap`` to map the model to a 2D mesh.

    >>> from SimPEG.maps import ParametricCircleMap
    >>> from discretize import TensorMesh
    >>> import numpy as np
    >>> import matplotlib.pyplot as plt

    >>> h = 0.5*np.ones(20)
    >>> mesh = TensorMesh([h, h])

    >>> sigma0, sigma1, x0, y0, R = 0., 10., 4., 6., 2.
    >>> model = np.r_[sigma0, sigma1, x0, y0, R]
    >>> mapping = ParametricCircleMap(mesh, logSigma=False, slope=2)

    >>> fig = plt.figure(figsize=(5, 5))
    >>> ax = fig.add_subplot(111)
    >>> mesh.plot_image(mapping * model, ax=ax)

    """

    slope = 1e-1

    def __init__(self, mesh, logSigma=True, slope=0.1):
        assert mesh.dim == 2, (
            "Working for a 2D mesh only right now. "
            "But it isn't that hard to change.. :)"
        )
        IdentityMap.__init__(self, mesh)
        # TODO: this should be done through a composition with and ExpMap
        self.logSigma = logSigma
        self.slope=slope

    @property
    def nP(self):
        r"""Number of parameters the mapping acts on; i.e. 5.

        Returns
        -------
        int
            The ``ParametricCircleMap`` acts on 5 parameters.
        """
        return 5

    def _transform(self, m):
        a = self.slope
        sig1, sig2, x, y, r = m[0], m[1], m[2], m[3], m[4]
        if self.logSigma:
            sig1, sig2 = np.exp(sig1), np.exp(sig2)
        X = self.mesh.cell_centers[:, 0]
        Y = self.mesh.cell_centers[:, 1]
        return sig1 + (sig2 - sig1) * (
            np.arctan(a * (np.sqrt((X - x) ** 2 + (Y - y) ** 2) - r)) / np.pi + 0.5
        )

    def deriv(self, m, v=None):
        r"""Derivative of the mapping with respect to the input parameters.

        Let :math:`\mathbf{m} = [\sigma_0, \sigma_1, x_0, y_0, R]` be the set of
        model parameters the defines a circle within a wholespace. The mapping
        :math:`\mathbf{u}(\mathbf{m})`from the parameterized model to all cells
        within a 2D mesh is given by:

        .. math::
            \mathbf{u}(\mathbf{m}) = \sigma_0 + (\sigma_1 - \sigma_0)
            \bigg [ \frac{1}{2} + \pi^{-1} \arctan \bigg ( a \big [ \sqrt{(\mathbf{x_c}-x_0)^2 +
            (\mathbf{y_c}-y_0)^2} - R \big ] \bigg ) \bigg ]

        The derivative of the mapping with respect to the model parameters is a
        ``numpy.ndarray`` of shape (*mesh.nC*, 5) given by:

        .. math::
            \frac{\partial \mathbf{u}}{\partial \mathbf{m}} =
            \Bigg [ \frac{\partial \mathbf{u}}{\partial \sigma_0} \;\;
            \Bigg [ \frac{\partial \mathbf{u}}{\partial \sigma_1} \;\;
            \Bigg [ \frac{\partial \mathbf{u}}{\partial x_0} \;\;
            \Bigg [ \frac{\partial \mathbf{u}}{\partial y_0} \;\;
            \Bigg [ \frac{\partial \mathbf{u}}{\partial R}
            \Bigg ]

        Parameters
        ----------
        m : (nP) numpy.ndarray
            A vector representing a set of model parameters
        v : (nP) numpy.ndarray
            If not ``None``, the method returns the derivative times the vector *v*

        Returns
        -------
        scipy.sparse.csr_matrix
            Derivative of the mapping with respect to the model parameters. If the
            input argument *v* is not ``None``, the method returns the derivative times
            the vector *v*.
        """
        a = self.slope
        sig1, sig2, x, y, r = m[0], m[1], m[2], m[3], m[4]
        if self.logSigma:
            sig1, sig2 = np.exp(sig1), np.exp(sig2)
        X = self.mesh.cell_centers[:, 0]
        Y = self.mesh.cell_centers[:, 1]
        if self.logSigma:
            g1 = (
                -(
                    np.arctan(a * (-r + np.sqrt((X - x) ** 2 + (Y - y) ** 2))) / np.pi
                    + 0.5
                )
                * sig1
                + sig1
            )
            g2 = (
                np.arctan(a * (-r + np.sqrt((X - x) ** 2 + (Y - y) ** 2))) / np.pi + 0.5
            ) * sig2
        else:
            g1 = (
                -(
                    np.arctan(a * (-r + np.sqrt((X - x) ** 2 + (Y - y) ** 2))) / np.pi
                    + 0.5
                )
                + 1.0
            )
            g2 = (
                np.arctan(a * (-r + np.sqrt((X - x) ** 2 + (Y - y) ** 2))) / np.pi + 0.5
            )

        g3 = (
            a
            * (-X + x)
            * (-sig1 + sig2)
            / (
                np.pi
                * (a**2 * (-r + np.sqrt((X - x) ** 2 + (Y - y) ** 2)) ** 2 + 1)
                * np.sqrt((X - x) ** 2 + (Y - y) ** 2)
            )
        )

        g4 = (
            a
            * (-Y + y)
            * (-sig1 + sig2)
            / (
                np.pi
                * (a**2 * (-r + np.sqrt((X - x) ** 2 + (Y - y) ** 2)) ** 2 + 1)
                * np.sqrt((X - x) ** 2 + (Y - y) ** 2)
            )
        )

        g5 = (
            -a
            * (-sig1 + sig2)
            / (np.pi * (a**2 * (-r + np.sqrt((X - x) ** 2 + (Y - y) ** 2)) ** 2 + 1))
        )

        if v is not None:
            return sp.csr_matrix(np.c_[g1, g2, g3, g4, g5]) * v
        return sp.csr_matrix(np.c_[g1, g2, g3, g4, g5])


class ParametricPolyMap(IdentityMap):
    r"""Mapping for 2 layer model whose interface is defined by a polynomial.

    This mapping is used when the cells lying below the Earth's surface can
    be parameterized by a 2 layer model whose interface is defined by a
    polynomial function. The model is defined by the physical property
    values for each unit (:math:`\sigma_1` and :math:`\sigma_2`) and the
    coefficients for the polynomial function (:math:`\mathbf{c}`).

    **For a 2D mesh** , the interface is defined by a polynomial function
    of the form:

    .. math::
        p(x) = \sum_{i=0}^N c_i x^i

    where :math:`c_i` are the polynomial coefficients and :math:`N` is
    the order of the polynomial. In this case, the model is defined as

    .. math::
        \mathbf{m} = [\sigma_1, \;\sigma_2,\; c_0 ,\;\ldots\; ,\; c_N]

    The mapping :math:`\mathbf{u}(\mathbf{m})` from the model to the mesh
    is given by:

    .. math::

        \mathbf{u}(\mathbf{m}) = \sigma_1 + (\sigma_2 - \sigma_1)
        \bigg [ \frac{1}{2} + \pi^{-1} \arctan \bigg (
        a \Big ( \mathbf{p}(\mathbf{x_c}) - \mathbf{y_c} \Big )
        \bigg ) \bigg ]

    where :math:`\mathbf{x_c}` and :math:`\mathbf{y_c}` are vectors containing the
    x and y cell center locations for all active cells in the mesh, and :math:`a` is a
    parameter which defines the sharpness of the boundary between the two layers.
    :math:`\mathbf{p}(\mathbf{x_c})` evaluates the polynomial function for
    every element in :math:`\mathbf{x_c}`.

    **For a 3D mesh** , the interface is defined by a 2D polynomial function
    of the form:

    .. math::
        p(x,y) =
        \sum_{j=0}^{N_y} \sum_{i=0}^{N_x} c_{ij} \, x^i y^j

    where :math:`c_{ij}` are the polynomial coefficients. :math:`N_x`
    and :math:`N_y` define the order of the polynomial in :math:`x` and
    :math:`y`, respectively. In this case, the model is defined as:

    .. math::
        \mathbf{m} = [\sigma_1, \; \sigma_2, \; c_{0,0} , \; c_{1,0} , \;\ldots , \; c_{N_x, N_y}]

    The mapping :math:`\mathbf{u}(\mathbf{m})` from the model to the mesh
    is given by:

    .. math::

        \mathbf{u}(\mathbf{m}) = \sigma_1 + (\sigma_2 - \sigma_1)
        \bigg [ \frac{1}{2} + \pi^{-1} \arctan \bigg (
        a \Big ( \mathbf{p}(\mathbf{x_c,y_c}) - \mathbf{z_c} \Big )
        \bigg ) \bigg ]

    where :math:`\mathbf{x_c}, \mathbf{y_c}` and :math:`\mathbf{y_z}` are vectors
    containing the x, y and z cell center locations for all active cells in the mesh.
    :math:`\mathbf{p}(\mathbf{x_c, y_c})` evaluates the polynomial function for
    every corresponding pair of :math:`\mathbf{x_c}` and :math:`\mathbf{y_c}`
    elements.

    Parameters
    ----------
    mesh : discretize.BaseMesh
        A discretize mesh
    order : int or list of int
        Order of the polynomial. For a 2D mesh, this is an ``int``. For a 3D
        mesh, the order for both variables is entered separately; i.e.
        [*order1* , *order2*].
    logSigma : bool
        If ``True``, parameters :math:`\sigma_1` and :math:`\sigma_2` represent
        the natural log of a physical property.
    normal : str
        Must be one of {'X','Y','Z'}
    actInd : numpy.ndarray
        Active cells array. Can be a boolean ``numpy.ndarray`` of length *mesh.nC* 
        or a ``numpy.ndarray`` of ``int`` containing the indices of the active cells.

    Examples
    --------
    In this example, we define a 2 layer model whose interface is sharp and lies
    along a polynomial function :math:`y(x)=c_0 + c_1 x`. In this case, the model is
    defined as :math:`\mathbf{m} = [\sigma_1 , \sigma_2 , c_0 , c_1]`. We construct
    a polynomial mapping from the model to the set of active cells (i.e. below the surface),
    We then use an active cells mapping to map from the set of active cells to all
    cells in the 2D mesh.

    >>> from SimPEG.maps import ParametricPolyMap, InjectActiveCells
    >>> from discretize import TensorMesh
    >>> import numpy as np
    >>> import matplotlib.pyplot as plt

    >>> h = 0.5*np.ones(20)
    >>> mesh = TensorMesh([h, h])
    >>> ind_active = mesh.cell_centers[:, 1] < 8
    >>> 
    >>> sig1, sig2, c0, c1 = 10., 5., 2., 0.5
    >>> model = np.r_[sig1, sig2, c0, c1]

    >>> poly_map = ParametricPolyMap(
    >>>     mesh, order=1, logSigma=False, normal='Y', actInd=ind_active, slope=1e4
    >>> )
    >>> act_map = InjectActiveCells(mesh, ind_active, 0.)

    >>> fig = plt.figure(figsize=(5, 5))
    >>> ax = fig.add_subplot(111)
    >>> mesh.plot_image(act_map * poly_map * model, ax=ax)
    >>> ax.set_title('Mapping on a 2D mesh')

    Here, we recreate the previous example on a 3D mesh but with a smoother interface.
    For a 3D mesh, the 2D polynomial defining the sloping interface is given by
    :math:`z(x,y) = c_0 + c_x x + c_y y + c_{xy} xy`. In this case, the model is
    defined as :math:`\mathbf{m} = [\sigma_1 , \sigma_2 , c_0 , c_x, c_y, c_{xy}]`.

    >>> mesh = TensorMesh([h, h, h])
    >>> ind_active = mesh.cell_centers[:, 2] < 8
    >>> 
    >>> sig1, sig2, c0, cx, cy, cxy = 10., 5., 2., 0.5, 0., 0.
    >>> model = np.r_[sig1, sig2, c0, cx, cy, cxy]
    >>> 
    >>> poly_map = ParametricPolyMap(
    >>>     mesh, order=[1, 1], logSigma=False, normal='Z', actInd=ind_active, slope=2
    >>> )
    >>> act_map = InjectActiveCells(mesh, ind_active, 0.)
    >>> 
    >>> fig = plt.figure(figsize=(5, 5))
    >>> ax = fig.add_subplot(111)
    >>> mesh.plot_slice(act_map * poly_map * model, ax=ax, normal='Y', ind=10)
    >>> ax.set_title('Mapping on a 3D mesh')

    """


    def __init__(self, mesh, order, logSigma=True, normal="X", actInd=None, slope=1e4):
        IdentityMap.__init__(self, mesh)
        self.logSigma = logSigma
        self.order = order
        self.normal = normal
        self.actInd = actInd
        self.slope = slope

        if getattr(self, "actInd", None) is None:
            self.actInd = list(range(self.mesh.nC))
            self.nC = self.mesh.nC

        else:
            if self.actInd.dtype == 'bool':
                self.nC = int(np.sum(self.actInd))
            else:
                self.nC = len(self.actInd)

    @property
    def shape(self):
        """Dimensions of the mapping.

        Returns
        -------
        tuple of int
            The dimensions of the mapping as a tuple of the form
            (*nC* , *nP*), where *nP* is the number of model parameters
            the mapping acts on and *nC* is the number of active cells
            being mapping to. If *actInd* is ``None``, then
            *nC = mesh.nC*.
        """
        return (self.nC, self.nP)

    @property
    def nP(self):
        """Number of parameters the mapping acts on.

        Returns
        -------
        int
            The number of parameters the mapping acts on.
        """
        if np.isscalar(self.order):
            nP = self.order + 3
        else:
            nP = (self.order[0] + 1) * (self.order[1] + 1) + 2
        return nP

    def _transform(self, m):
        # Set model parameters
        alpha = self.slope
        sig1, sig2 = m[0], m[1]
        c = m[2:]
        if self.logSigma:
            sig1, sig2 = np.exp(sig1), np.exp(sig2)

        # 2D
        if self.mesh.dim == 2:
            X = self.mesh.cell_centers[self.actInd, 0]
            Y = self.mesh.cell_centers[self.actInd, 1]
            if self.normal == "X":
                f = polynomial.polyval(Y, c) - X
            elif self.normal == "Y":
                f = polynomial.polyval(X, c) - Y
            else:
                raise (Exception("Input for normal = X or Y or Z"))

        # 3D
        elif self.mesh.dim == 3:
            X = self.mesh.cell_centers[self.actInd, 0]
            Y = self.mesh.cell_centers[self.actInd, 1]
            Z = self.mesh.cell_centers[self.actInd, 2]

            if self.normal == "X":
                f = (
                    polynomial.polyval2d(
                        Y, Z, c.reshape((self.order[0] + 1, self.order[1] + 1), order='F')
                    )
                    - X
                )
            elif self.normal == "Y":
                f = (
                    polynomial.polyval2d(
                        X, Z, c.reshape((self.order[0] + 1, self.order[1] + 1), order='F')
                    )
                    - Y
                )
            elif self.normal == "Z":
                f = (
                    polynomial.polyval2d(
                        X, Y, c.reshape((self.order[0] + 1, self.order[1] + 1), order='F')
                    )
                    - Z
                )
            else:
                raise (Exception("Input for normal = X or Y or Z"))

        else:
            raise (Exception("Only supports 2D or 3D"))

        return sig1 + (sig2 - sig1) * (np.arctan(alpha * f) / np.pi + 0.5)

    def deriv(self, m, v=None):
        r"""Derivative of the mapping with respect to the model.

        For a model :math:`\mathbf{m} = [\sigma_1, \sigma_2, \mathbf{c}]`,
        the derivative of the mapping with respect to the model parameters is a
        ``numpy.ndarray`` of shape (*mesh.nC*, *nP*) of the form:

        .. math::
            \frac{\partial \mathbf{u}}{\partial \mathbf{m}} =
            \Bigg [ \frac{\partial \mathbf{u}}{\partial \sigma_0} \;\;
            \Bigg [ \frac{\partial \mathbf{u}}{\partial \sigma_1} \;\;
            \Bigg [ \frac{\partial \mathbf{u}}{\partial c_0} \;\;
            \Bigg [ \frac{\partial \mathbf{u}}{\partial c_1} \;\;
            \cdots \;\;
            \Bigg [ \frac{\partial \mathbf{u}}{\partial c_N}
            \Bigg ]

        Parameters
        ----------
        m : (nP) numpy.ndarray
            A vector representing a set of model parameters
        v : (nP) numpy.ndarray
            If not ``None``, the method returns the derivative times the vector *v*

        Returns
        -------
        scipy.sparse.csr_matrix
            Derivative of the mapping with respect to the model parameters. If the
            input argument *v* is not ``None``, the method returns the derivative times
            the vector *v*.

        """
        alpha = self.slope
        sig1, sig2, c = m[0], m[1], m[2:]
        if self.logSigma:
            sig1, sig2 = np.exp(sig1), np.exp(sig2)

        # 2D
        if self.mesh.dim == 2:
            X = self.mesh.cell_centers[self.actInd, 0]
            Y = self.mesh.cell_centers[self.actInd, 1]

            if self.normal == "X":
                f = polynomial.polyval(Y, c) - X
                V = polynomial.polyvander(Y, len(c) - 1)
            elif self.normal == "Y":
                f = polynomial.polyval(X, c) - Y
                V = polynomial.polyvander(X, len(c) - 1)
            else:
                raise (Exception("Input for normal = X or Y"))

        # 3D
        elif self.mesh.dim == 3:
            X = self.mesh.cell_centers[self.actInd, 0]
            Y = self.mesh.cell_centers[self.actInd, 1]
            Z = self.mesh.cell_centers[self.actInd, 2]

            if self.normal == "X":
                f = (
                    polynomial.polyval2d(
                        Y, Z, c.reshape((self.order[0] + 1, self.order[1] + 1))
                    )
                    - X
                )
                V = polynomial.polyvander2d(Y, Z, self.order)
            elif self.normal == "Y":
                f = (
                    polynomial.polyval2d(
                        X, Z, c.reshape((self.order[0] + 1, self.order[1] + 1))
                    )
                    - Y
                )
                V = polynomial.polyvander2d(X, Z, self.order)
            elif self.normal == "Z":
                f = (
                    polynomial.polyval2d(
                        X, Y, c.reshape((self.order[0] + 1, self.order[1] + 1))
                    )
                    - Z
                )
                V = polynomial.polyvander2d(X, Y, self.order)
            else:
                raise (Exception("Input for normal = X or Y or Z"))

        if self.logSigma:
            g1 = -(np.arctan(alpha * f) / np.pi + 0.5) * sig1 + sig1
            g2 = (np.arctan(alpha * f) / np.pi + 0.5) * sig2
        else:
            g1 = -(np.arctan(alpha * f) / np.pi + 0.5) + 1.0
            g2 = np.arctan(alpha * f) / np.pi + 0.5

        g3 = sdiag(alpha * (sig2 - sig1) / (1.0 + (alpha * f) ** 2) / np.pi) * V

        if v is not None:
            return sp.csr_matrix(np.c_[g1, g2, g3]) * v
        return sp.csr_matrix(np.c_[g1, g2, g3])


class ParametricSplineMap(IdentityMap):
    r"""Mapping to parameterize the boundary between two geological units using
    spline interpolation.

    .. math::

        g = f(x)-y

    Define the model as:

    .. math::

        m = [\sigma_1, \sigma_2, y]

    Parameters
    ----------
    mesh : discretize.BaseMesh
        A discretize mesh
    pts : (n, dim) numpy.ndarray
        
    ptsv :
    order : int
        Order of the spline mapping; e.g. 3 is cubic spline
    logSigma : bool
        If ``True``, :math:`\sigma_1` and :math:`\sigma_2` represent the natural
        log of some physical property value for each unit.
    normal : str
        Defines the general direction of the normal vector for the interface.
        Must be one of {'X', 'Y', 'Z'}
    slope : float
        Parameter for defining the sharpness of the boundary. The sharpness is increased
        if *slope* is large.

    Examples
    --------
    In this example, we define a 2 layered model with a sloping
    interface on a 2D mesh. The model consists of the physical
    property values for the layers and the known elevations
    for the interface at the horizontal positions supplied when
    creating the mapping.

    >>> from SimPEG.maps import ParametricSplineMap
    >>> from discretize import TensorMesh
    >>> import numpy as np
    >>> import matplotlib.pyplot as plt

    >>> h = 0.5*np.ones(20)
    >>> mesh = TensorMesh([h, h])

    >>> x = np.linspace(0, 10, 6)
    >>> y = 0.5*x + 2.5

    >>> model = np.r_[10., 0., y]
    >>> mapping = ParametricSplineMap(mesh, x, order=2, normal='Y', slope=2)

    >>> fig = plt.figure(figsize=(5, 5))
    >>> ax = fig.add_subplot(111)
    >>> mesh.plot_image(mapping * model, ax=ax)

    """

    slope = 1e4

<<<<<<< HEAD
    def __init__(self, mesh, pts, ptsv=None, order=3, logSigma=True, normal="X", slope=1e4):
=======
    def __init__(self, mesh, pts, ptsv=None, order=3, logSigma=True, normal="X"):
        if not isinstance(mesh, discretize.base.BaseTensorMesh):
            raise NotImplementedError(f"{type(mesh)} is not supported.")
>>>>>>> b3155c7b
        IdentityMap.__init__(self, mesh)
        self.logSigma = logSigma
        self.order = order
        self.normal = normal
        self.pts = pts
        self.npts = np.size(pts)
        self.ptsv = ptsv
        self.spl = None
        self.slope=slope

    @property
    def nP(self):
        r"""Number of parameters the mapping acts on

        Returns
        -------
        int
            Number of parameters the mapping acts on.
            - **2D mesh:** the mapping acts on *mesh.nC + 2* parameters
            - **3D mesh:** the mapping acts on *2\*mesh.nC + 2* parameters
        """
        if self.mesh.dim == 2:
            return np.size(self.pts) + 2
        elif self.mesh.dim == 3:
            return np.size(self.pts) * 2 + 2
        else:
            raise (Exception("Only supports 2D and 3D"))

    def _transform(self, m):
        # Set model parameters
        alpha = self.slope
        sig1, sig2 = m[0], m[1]
        c = m[2:]
        if self.logSigma:
            sig1, sig2 = np.exp(sig1), np.exp(sig2)
        # 2D
        if self.mesh.dim == 2:
            X = self.mesh.cell_centers[:, 0]
            Y = self.mesh.cell_centers[:, 1]
            self.spl = UnivariateSpline(self.pts, c, k=self.order, s=0)
            if self.normal == "X":
                f = self.spl(Y) - X
            elif self.normal == "Y":
                f = self.spl(X) - Y
            else:
                raise (Exception("Input for normal = X or Y or Z"))

        # 3D:
        # Comments:
        # Make two spline functions and link them using linear interpolation.
        # This is not quite direct extension of 2D to 3D case
        # Using 2D interpolation  is possible

        elif self.mesh.dim == 3:
            X = self.mesh.cell_centers[:, 0]
            Y = self.mesh.cell_centers[:, 1]
            Z = self.mesh.cell_centers[:, 2]

            npts = np.size(self.pts)
            if np.mod(c.size, 2):
                raise (Exception("Put even points!"))

            self.spl = {
                "splb": UnivariateSpline(self.pts, c[:npts], k=self.order, s=0),
                "splt": UnivariateSpline(self.pts, c[npts:], k=self.order, s=0),
            }

            if self.normal == "X":
                zb = self.ptsv[0]
                zt = self.ptsv[1]
                flines = (self.spl["splt"](Y) - self.spl["splb"](Y)) * (Z - zb) / (
                    zt - zb
                ) + self.spl["splb"](Y)
                f = flines - X
            # elif self.normal =='Y':
            # elif self.normal =='Z':
            else:
                raise (Exception("Input for normal = X or Y or Z"))
        else:
            raise (Exception("Only supports 2D and 3D"))

        return sig1 + (sig2 - sig1) * (np.arctan(alpha * f) / np.pi + 0.5)

    def deriv(self, m, v=None):
        alpha = self.slope
        sig1, sig2, c = m[0], m[1], m[2:]
        if self.logSigma:
            sig1, sig2 = np.exp(sig1), np.exp(sig2)
        # 2D
        if self.mesh.dim == 2:
            X = self.mesh.cell_centers[:, 0]
            Y = self.mesh.cell_centers[:, 1]

            if self.normal == "X":
                f = self.spl(Y) - X
            elif self.normal == "Y":
                f = self.spl(X) - Y
            else:
                raise (Exception("Input for normal = X or Y or Z"))
        # 3D
        elif self.mesh.dim == 3:
            X = self.mesh.cell_centers[:, 0]
            Y = self.mesh.cell_centers[:, 1]
            Z = self.mesh.cell_centers[:, 2]

            if self.normal == "X":
                zb = self.ptsv[0]
                zt = self.ptsv[1]
                flines = (self.spl["splt"](Y) - self.spl["splb"](Y)) * (Z - zb) / (
                    zt - zb
                ) + self.spl["splb"](Y)
                f = flines - X
            # elif self.normal =='Y':
            # elif self.normal =='Z':
            else:
                raise (Exception("Not Implemented for Y and Z, your turn :)"))

        if self.logSigma:
            g1 = -(np.arctan(alpha * f) / np.pi + 0.5) * sig1 + sig1
            g2 = (np.arctan(alpha * f) / np.pi + 0.5) * sig2
        else:
            g1 = -(np.arctan(alpha * f) / np.pi + 0.5) + 1.0
            g2 = np.arctan(alpha * f) / np.pi + 0.5

        if self.mesh.dim == 2:
            g3 = np.zeros((self.mesh.nC, self.npts))
            if self.normal == "Y":
                # Here we use perturbation to compute sensitivity
                # TODO: bit more generalization of this ...
                # Modfications for X and Z directions ...
                for i in range(np.size(self.pts)):
                    ctemp = c[i]
                    ind = np.argmin(abs(self.mesh.vectorCCy - ctemp))
                    ca = c.copy()
                    cb = c.copy()
                    dy = self.mesh.hy[ind] * 1.5
                    ca[i] = ctemp + dy
                    cb[i] = ctemp - dy
                    spla = UnivariateSpline(self.pts, ca, k=self.order, s=0)
                    splb = UnivariateSpline(self.pts, cb, k=self.order, s=0)
                    fderiv = (spla(X) - splb(X)) / (2 * dy)
                    g3[:, i] = (
                        sdiag(alpha * (sig2 - sig1) / (1.0 + (alpha * f) ** 2) / np.pi)
                        * fderiv
                    )

        elif self.mesh.dim == 3:
            g3 = np.zeros((self.mesh.nC, self.npts * 2))
            if self.normal == "X":
                # Here we use perturbation to compute sensitivity
                for i in range(self.npts * 2):
                    ctemp = c[i]
                    ind = np.argmin(abs(self.mesh.vectorCCy - ctemp))
                    ca = c.copy()
                    cb = c.copy()
                    dy = self.mesh.hy[ind] * 1.5
                    ca[i] = ctemp + dy
                    cb[i] = ctemp - dy

                    # treat bottom boundary
                    if i < self.npts:
                        splba = UnivariateSpline(
                            self.pts, ca[: self.npts], k=self.order, s=0
                        )
                        splbb = UnivariateSpline(
                            self.pts, cb[: self.npts], k=self.order, s=0
                        )
                        flinesa = (
                            (self.spl["splt"](Y) - splba(Y)) * (Z - zb) / (zt - zb)
                            + splba(Y)
                            - X
                        )
                        flinesb = (
                            (self.spl["splt"](Y) - splbb(Y)) * (Z - zb) / (zt - zb)
                            + splbb(Y)
                            - X
                        )

                    # treat top boundary
                    else:
                        splta = UnivariateSpline(
                            self.pts, ca[self.npts :], k=self.order, s=0
                        )
                        spltb = UnivariateSpline(
                            self.pts, ca[self.npts :], k=self.order, s=0
                        )
                        flinesa = (
                            (self.spl["splt"](Y) - splta(Y)) * (Z - zb) / (zt - zb)
                            + splta(Y)
                            - X
                        )
                        flinesb = (
                            (self.spl["splt"](Y) - spltb(Y)) * (Z - zb) / (zt - zb)
                            + spltb(Y)
                            - X
                        )
                    fderiv = (flinesa - flinesb) / (2 * dy)
                    g3[:, i] = (
                        sdiag(alpha * (sig2 - sig1) / (1.0 + (alpha * f) ** 2) / np.pi)
                        * fderiv
                    )
        else:
            raise (Exception("Not Implemented for Y and Z, your turn :)"))

        if v is not None:
            return sp.csr_matrix(np.c_[g1, g2, g3]) * v
        return sp.csr_matrix(np.c_[g1, g2, g3])


class BaseParametric(IdentityMap):
    """Base class for parametric mappings from simple geological structures to meshes.

    Parameters
    ----------
    mesh : discretize.BaseMesh
        A discretize mesh
    indActive : numpy.ndarray
        Active cells array. Can be a boolean ``numpy.ndarray`` of length *mesh.nC* 
        or a ``numpy.ndarray`` of ``int`` containing the indices of the active cells.
    slope : float
        Directly set the scaling parameter *a* which sets the sharpness of boundaries
        between units.
    slopeFact : float
        Set sharpness of boundaries between units based on minimum cell size. If set,
        the scalaing parameter *a = slopeFact / dh*.

    """

    slopeFact = 1  # will be scaled by the mesh.
    slope = None
    indActive = None

    def __init__(self, mesh, **kwargs):
        super(BaseParametric, self).__init__(mesh, **kwargs)

        if self.slope is None:
            self.slope = self.slopeFact / np.hstack(self.mesh.h).min()

    @property
    def x(self):
        """X cell center locations (active) for the output of the mapping.

        Returns
        -------
        (n_active) numpy.ndarray
            X cell center locations (active) for the output of the mapping.
        """
        if getattr(self, "_x", None) is None:
            if self.mesh.dim == 1:
                self._x = [
                    self.mesh.cell_centers
                    if self.indActive is None
                    else self.mesh.cell_centers[self.indActive]
                ][0]
            else:
                self._x = [
                    self.mesh.cell_centers[:, 0]
                    if self.indActive is None
                    else self.mesh.cell_centers[self.indActive, 0]
                ][0]
        return self._x

    @property
    def y(self):
        """Y cell center locations (active) for the output of the mapping.

        Returns
        -------
        (n_active) numpy.ndarray
            Y cell center locations (active) for the output of the mapping.
        """
        if getattr(self, "_y", None) is None:
            if self.mesh.dim > 1:
                self._y = [
                    self.mesh.cell_centers[:, 1]
                    if self.indActive is None
                    else self.mesh.cell_centers[self.indActive, 1]
                ][0]
            else:
                self._y = None
        return self._y

    @property
    def z(self):
        """Z cell center locations (active) for the output of the mapping.

        Returns
        -------
        (n_active) numpy.ndarray
            Z cell center locations (active) for the output of the mapping.
        """
        if getattr(self, "_z", None) is None:
            if self.mesh.dim > 2:
                self._z = [
                    self.mesh.cell_centers[:, 2]
                    if self.indActive is None
                    else self.mesh.cell_centers[self.indActive, 2]
                ][0]
            else:
                self._z = None
        return self._z

    def _atanfct(self, val, slope):
        return np.arctan(slope * val) / np.pi + 0.5

    def _atanfctDeriv(self, val, slope):
        # d/dx(atan(x)) = 1/(1+x**2)
        x = slope * val
        dx = -slope
        return (1.0 / (1 + x**2)) / np.pi * dx


class ParametricLayer(BaseParametric):
    r"""Mapping for a horizontal layer within a wholespace.

    This mapping is used when the cells lying below the Earth's surface can
    be parameterized by horizontal layer within a homogeneous medium.
    The model is defined by the physical property value for the background
    (:math:`\sigma_0`), the physical property value for the layer
    (:math:`\sigma_1`), the elevation for the middle of the layer (:math:`z_L`)
    and the thickness of the layer :math:`h`.

    For this mapping, the set of input model parameters are organized:

    .. math::
        \mathbf{m} = [\sigma_0, \;\sigma_1,\; z_L , \; h]

    The mapping :math:`\mathbf{u}(\mathbf{m})` from the model to the mesh
    is given by:

    .. math::

        \mathbf{u}(\mathbf{m}) = \sigma_0 + \frac{(\sigma_1 - \sigma_0)}{\pi} \Bigg [
        \arctan \Bigg ( a \bigg ( \mathbf{z_c} - z_L + \frac{h}{2} \bigg ) \Bigg )
        - \arctan \Bigg ( a \bigg ( \mathbf{z_c} - z_L - \frac{h}{2} \bigg ) \Bigg ) \Bigg ]

    where :math:`\mathbf{z_c}` is a vectors containing the vertical cell center
    locations for all active cells in the mesh, and :math:`a` is a
    parameter which defines the sharpness of the boundaries between the layer
    and the background.

    Parameters
    ----------
    mesh : discretize.BaseMesh
        A discretize mesh
    actInd : numpy.ndarray
        Active cells array. Can be a boolean ``numpy.ndarray`` of length *mesh.nC* 
        or a ``numpy.ndarray`` of ``int`` containing the indices of the active cells.
    slope : float
        Directly define the constant *a* in the mapping function which defines the
        sharpness of the boundaries.
    slopeFact : float
        Scaling factor for the sharpness of the boundaries based on cell size.
        Using this option, we set *a = slopeFact / dh*.
    
    Examples
    --------
    In this example, we define a layer in a wholespace whose interface is sharp.
    We construct the mapping from the model to the set of active cells
    (i.e. below the surface), We then use an active cells mapping to map from
    the set of active cells to all cells in the mesh.

    >>> from SimPEG.maps import ParametricLayer, InjectActiveCells
    >>> from discretize import TensorMesh
    >>> import numpy as np
    >>> import matplotlib.pyplot as plt

    >>> dh = 0.25*np.ones(40)
    >>> mesh = TensorMesh([dh, dh])
    >>> ind_active = mesh.cell_centers[:, 1] < 8

    >>> sig0, sig1, zL, h = 5., 10., 4., 2
    >>> model = np.r_[sig0, sig1, zL, h]

    >>> layer_map = ParametricLayer(
    >>>     mesh, indActive=ind_active, slope=4
    >>> )
    >>> act_map = InjectActiveCells(mesh, ind_active, 0.)

    >>> fig = plt.figure(figsize=(5, 5))
    >>> ax = fig.add_subplot(111)
    >>> mesh.plot_image(act_map * layer_map * model, ax=ax)

    """

    def __init__(self, mesh, **kwargs):
        super(ParametricLayer, self).__init__(mesh, **kwargs)

    @property
    def nP(self):
        """Number of model parameters the mapping acts on; i.e 4

        Returns
        -------
        int
            Returns an integer value of *4*.
        """
        return 4

    @property
    def shape(self):
        """Dimensions of the mapping

        Returns
        -------
        tuple of int
            Where *nP=4* is the number of parameters the mapping acts on
            and *nAct* is the number of active cells in the mesh, **shape**
            returns a tuple (*nAct* , *4*).
        """
        if self.indActive is not None:
            return (sum(self.indActive), self.nP)
        return (self.mesh.nC, self.nP)

    def mDict(self, m):
        r"""Return model parameters as a dictionary.

        For a model :math:`\mathbf{m} = [\sigma_0, \;\sigma_1,\; z_L , \; h]`,
        **mDict** returns a dictionary::

            {"val_background": m[0], "val_layer": m[1], "layer_center": m[2], "layer_thickness": m[3]}

        Returns
        -------
        dict
            The model as a dictionary
        """
        return {
            "val_background": m[0],
            "val_layer": m[1],
            "layer_center": m[2],
            "layer_thickness": m[3],
        }

    def _atanLayer(self, mDict):
        if self.mesh.dim == 2:
            z = self.y
        elif self.mesh.dim == 3:
            z = self.z

        layer_bottom = mDict["layer_center"] - mDict["layer_thickness"] / 2.0
        layer_top = mDict["layer_center"] + mDict["layer_thickness"] / 2.0

        return self._atanfct(z - layer_bottom, self.slope) * self._atanfct(
            z - layer_top, -self.slope
        )

    def _atanLayerDeriv_layer_center(self, mDict):
        if self.mesh.dim == 2:
            z = self.y
        elif self.mesh.dim == 3:
            z = self.z

        layer_bottom = mDict["layer_center"] - mDict["layer_thickness"] / 2.0
        layer_top = mDict["layer_center"] + mDict["layer_thickness"] / 2.0

        return self._atanfctDeriv(z - layer_bottom, self.slope) * self._atanfct(
            z - layer_top, -self.slope
        ) + self._atanfct(z - layer_bottom, self.slope) * self._atanfctDeriv(
            z - layer_top, -self.slope
        )

    def _atanLayerDeriv_layer_thickness(self, mDict):
        if self.mesh.dim == 2:
            z = self.y
        elif self.mesh.dim == 3:
            z = self.z

        layer_bottom = mDict["layer_center"] - mDict["layer_thickness"] / 2.0
        layer_top = mDict["layer_center"] + mDict["layer_thickness"] / 2.0

        return -0.5 * self._atanfctDeriv(z - layer_bottom, self.slope) * self._atanfct(
            z - layer_top, -self.slope
        ) + 0.5 * self._atanfct(z - layer_bottom, self.slope) * self._atanfctDeriv(
            z - layer_top, -self.slope
        )

    def layer_cont(self, mDict):
        return mDict["val_background"] + (
            mDict["val_layer"] - mDict["val_background"]
        ) * self._atanLayer(mDict)

    def _transform(self, m):
        mDict = self.mDict(m)
        return self.layer_cont(mDict)

    def _deriv_val_background(self, mDict):
        return np.ones_like(self.x) - self._atanLayer(mDict)

    def _deriv_val_layer(self, mDict):
        return self._atanLayer(mDict)

    def _deriv_layer_center(self, mDict):
        return (
            mDict["val_layer"] - mDict["val_background"]
        ) * self._atanLayerDeriv_layer_center(mDict)

    def _deriv_layer_thickness(self, mDict):
        return (
            mDict["val_layer"] - mDict["val_background"]
        ) * self._atanLayerDeriv_layer_thickness(mDict)

    def deriv(self, m):
        r"""Derivative of the mapping with respect to the input parameters.

        Let :math:`\mathbf{m} = [\sigma_0, \;\sigma_1,\; z_L , \; h]` be the set of
        model parameters the defines a layer within a wholespace. The mapping
        :math:`\mathbf{u}(\mathbf{m})`from the parameterized model to all 
        active cells is given by:

        .. math::
            \mathbf{u}(\mathbf{m}) = \sigma_0 + \frac{(\sigma_1 - \sigma_0)}{\pi} \Bigg [
            \arctan \Bigg ( a \bigg ( \mathbf{z_c} - z_L + \frac{h}{2} \bigg ) \Bigg )
            - \arctan \Bigg ( a \bigg ( \mathbf{z_c} - z_L - \frac{h}{2} \bigg ) \Bigg ) \Bigg ]

        where :math:`\mathbf{z_c}` is a vectors containing the vertical cell center
        locations for all active cells in the mesh. The derivative of the mapping
        with respect to the model parameters is a ``numpy.ndarray`` of
        shape (*nAct*, *4*) given by:

        .. math::
            \frac{\partial \mathbf{u}}{\partial \mathbf{m}} =
            \Bigg [ \frac{\partial \mathbf{u}}{\partial \sigma_0} \;\;
            \frac{\partial \mathbf{u}}{\partial \sigma_1} \;\;
            \frac{\partial \mathbf{u}}{\partial z_L} \;\;
            \frac{\partial \mathbf{u}}{\partial h}
            \Bigg ]

        Parameters
        ----------
        m : (nP) numpy.ndarray
            A vector representing a set of model parameters
        v : (nP) numpy.ndarray
            If not ``None``, the method returns the derivative times the vector *v*

        Returns
        -------
        scipy.sparse.csr_matrix
            Derivative of the mapping with respect to the model parameters. If the
            input argument *v* is not ``None``, the method returns the derivative times
            the vector *v*.
        """

        mDict = self.mDict(m)

        return sp.csr_matrix(
            np.vstack(
                [
                    self._deriv_val_background(mDict),
                    self._deriv_val_layer(mDict),
                    self._deriv_layer_center(mDict),
                    self._deriv_layer_thickness(mDict),
                ]
            ).T
        )


class ParametricBlock(BaseParametric):
    r"""Mapping for a rectangular block within a wholespace.

    This mapping is used when the cells lying below the Earth's surface can
    be parameterized by rectangular block within a homogeneous medium.
    The model is defined by the physical property value for the background
    (:math:`\sigma_0`), the physical property value for the block
    (:math:`\sigma_b`), parameters for the center of the block
    (:math:`x_b [,y_b, z_b]`) and parameters for the dimensions along
    each Cartesian direction (:math:`dx [,dy, dz]`)

    For this mapping, the set of input model parameters are organized:

    .. math::
        \mathbf{m} = \begin{cases}
        1D: \;\; [\sigma_0, \;\sigma_b,\; x_b , \; dx] \\
        2D: \;\; [\sigma_0, \;\sigma_b,\; x_b , \; dx,\; y_b , \; dy] \\
        3D: \;\; [\sigma_0, \;\sigma_b,\; x_b , \; dx,\; y_b , \; dy,\; z_b , \; dz]
        \end{cases}

    The mapping :math:`\mathbf{u}(\mathbf{m})` from the model to the mesh
    is given by:

    .. math::

        \mathbf{u}(\mathbf{m}) = \sigma_0 + (\sigma_b - \sigma_0) \bigg [ \frac{1}{2} +
        \pi^{-1} \arctan \bigg ( a \, \boldsymbol{\eta} \big (
        x_b, y_b, z_b, dx, dy, dz \big ) \bigg ) \bigg ]

    where *a* is a parameter that impacts the sharpness of the arctan function, and

    .. math::
        \boldsymbol{\eta} \big ( x_b, y_b, z_b, dx, dy, dz \big ) = 1 -
        \sum_{\xi \in (x,y,z)} \bigg [ \bigg ( \frac{2(\boldsymbol{\xi_c} - \xi_b)}{d\xi} \bigg )^2  + \varepsilon^2
        \bigg ]^{p/2}

    Parameters :math:`p` and :math:`\varepsilon` define the parameters of the Ekblom
    function. :math:`\boldsymbol{\xi_c}` is a place holder for vectors containing
    the x, [y and z] cell center locations of the mesh, :math:`\xi_b` is a placeholder
    for the x[, y and z] location for the center of the block, and :math:`d\xi` is a
    placeholder for the x[, y and z] dimensions of the block.

    Parameters
    ----------
    mesh : discretize.BaseMesh
        A discretize mesh
    actInd : numpy.ndarray
        Active cells array. Can be a boolean ``numpy.ndarray`` of length *mesh.nC* 
        or a ``numpy.ndarray`` of ``int`` containing the indices of the active cells.
    slope : float
        Directly define the constant *a* in the mapping function which defines the
        sharpness of the boundaries.
    slopeFact : float
        Scaling factor for the sharpness of the boundaries based on cell size.
        Using this option, we set *a = slopeFact / dh*.
    epsilon : float
        Epsilon value used in the ekblom representation of the block
    p : float
        p-value used in the ekblom representation of the block.
    
    Examples
    --------
    In this example, we define a rectangular block in a wholespace whose
    interface is sharp. We construct the mapping from the model to the
    set of active cells (i.e. below the surface), We then use an active
    cells mapping to map from the set of active cells to all cells in the mesh.

    >>> from SimPEG.maps import ParametricBlock, InjectActiveCells
    >>> from discretize import TensorMesh
    >>> import numpy as np
    >>> import matplotlib.pyplot as plt

    >>> dh = 0.5*np.ones(20)
    >>> mesh = TensorMesh([dh, dh])
    >>> ind_active = mesh.cell_centers[:, 1] < 8

    >>> sig0, sigb, xb, Lx, yb, Ly = 5., 10., 5., 4., 4., 2. 
    >>> model = np.r_[sig0, sigb, xb, Lx, yb, Ly]

    >>> block_map = ParametricBlock(mesh, indActive=ind_active)
    >>> act_map = InjectActiveCells(mesh, ind_active, 0.)

    >>> fig = plt.figure(figsize=(5, 5))
    >>> ax = fig.add_subplot(111)
    >>> mesh.plot_image(act_map * block_map * model, ax=ax)

    """

    epsilon = properties.Float(
        "epsilon value used in the ekblom representation of the block", default=1e-6
    )

    p = properties.Float(
        "p-value used in the ekblom representation of the block", default=10
    )

    def __init__(self, mesh, **kwargs):
        super(ParametricBlock, self).__init__(mesh, **kwargs)

    @property
    def nP(self):
        """Number of parameters the mapping acts on.

        Returns
        -------
        int
            The number of the parameters defining the model depends on the dimension
            of the mesh. *nP*
            
            - =4 for a 1D mesh
            - =6 for a 2D mesh
            - =8 for a 3D mesh
        """
        if self.mesh.dim == 1:
            return 4
        if self.mesh.dim == 2:
            return 6
        elif self.mesh.dim == 3:
            return 8

    @property
    def shape(self):
        """Dimensions of the mapping

        Returns
        -------
        tuple of int
            Where *nP* is the number of parameters the mapping acts on
            and *nAct* is the number of active cells in the mesh, **shape**
            returns a tuple (*nAct* , *nP*).
        """
        if self.indActive is not None:
            return (sum(self.indActive), self.nP)
        return (self.mesh.nC, self.nP)

    def _mDict1d(self, m):
        return {
            "val_background": m[0],
            "val_block": m[1],
            "x0": m[2],
            "dx": m[3],
        }

    def _mDict2d(self, m):
        mDict = self._mDict1d(m)
        mDict.update(
            {
                # 'theta_x': m[4],
                "y0": m[4],
                "dy": m[5],
                # 'theta_y': m[7]
            }
        )
        return mDict

    def _mDict3d(self, m):
        mDict = self._mDict2d(m)
        mDict.update(
            {
                "z0": m[6],
                "dz": m[7],
                # 'theta_z': m[10]
            }
        )
        return mDict

    def mDict(self, m):
        r"""Return model parameters as a dictionary.

        Returns
        -------
        dict
            The model as a dictionary
        """
        return getattr(self, "_mDict{}d".format(self.mesh.dim))(m)

    def _ekblom(self, val):
        return (val**2 + self.epsilon**2) ** (self.p / 2.0)

    def _ekblomDeriv(self, val):
        return (
            (self.p / 2)
            * (val**2 + self.epsilon**2) ** ((self.p / 2) - 1)
            * 2
            * val
        )

    # def _rotation(self, mDict):
    #     if self.mesh.dim == 2:

    #     elif self.mesh.dim == 3:

    def _block1D(self, mDict):
        return 1 - (self._ekblom((self.x - mDict["x0"]) / (0.5 * mDict["dx"])))

    def _block2D(self, mDict):
        return 1 - (
            self._ekblom((self.x - mDict["x0"]) / (0.5 * mDict["dx"]))
            + self._ekblom((self.y - mDict["y0"]) / (0.5 * mDict["dy"]))
        )

    def _block3D(self, mDict):
        return 1 - (
            self._ekblom((self.x - mDict["x0"]) / (0.5 * mDict["dx"]))
            + self._ekblom((self.y - mDict["y0"]) / (0.5 * mDict["dy"]))
            + self._ekblom((self.z - mDict["z0"]) / (0.5 * mDict["dz"]))
        )

    def _transform(self, m):
        mDict = self.mDict(m)
        return mDict["val_background"] + (
            mDict["val_block"] - mDict["val_background"]
        ) * self._atanfct(
            getattr(self, "_block{}D".format(self.mesh.dim))(mDict), slope=self.slope
        )

    def _deriv_val_background(self, mDict):
        return 1 - self._atanfct(
            getattr(self, "_block{}D".format(self.mesh.dim))(mDict), slope=self.slope
        )

    def _deriv_val_block(self, mDict):
        return self._atanfct(
            getattr(self, "_block{}D".format(self.mesh.dim))(mDict), slope=self.slope
        )

    def _deriv_center_block(self, mDict, orientation):
        x = getattr(self, orientation)
        x0 = mDict["{}0".format(orientation)]
        dx = mDict["d{}".format(orientation)]
        return (mDict["val_block"] - mDict["val_background"]) * (
            self._atanfctDeriv(
                getattr(self, "_block{}D".format(self.mesh.dim))(mDict),
                slope=self.slope,
            )
            * (self._ekblomDeriv((x - x0) / (0.5 * dx)))
            / -(0.5 * dx)
        )

    def _deriv_width_block(self, mDict, orientation):
        x = getattr(self, orientation)
        x0 = mDict["{}0".format(orientation)]
        dx = mDict["d{}".format(orientation)]
        return (mDict["val_block"] - mDict["val_background"]) * (
            self._atanfctDeriv(
                getattr(self, "_block{}D".format(self.mesh.dim))(mDict),
                slope=self.slope,
            )
            * (self._ekblomDeriv((x - x0) / (0.5 * dx)) * (-(x - x0) / (0.5 * dx**2)))
        )

    def _deriv1D(self, mDict):
        return np.vstack(
            [
                self._deriv_val_background(mDict),
                self._deriv_val_block(mDict),
                self._deriv_center_block(mDict, "x"),
                self._deriv_width_block(mDict, "x"),
            ]
        ).T

    def _deriv2D(self, mDict):
        return np.vstack(
            [
                self._deriv_val_background(mDict),
                self._deriv_val_block(mDict),
                self._deriv_center_block(mDict, "x"),
                self._deriv_width_block(mDict, "x"),
                self._deriv_center_block(mDict, "y"),
                self._deriv_width_block(mDict, "y"),
            ]
        ).T

    def _deriv3D(self, mDict):
        return np.vstack(
            [
                self._deriv_val_background(mDict),
                self._deriv_val_block(mDict),
                self._deriv_center_block(mDict, "x"),
                self._deriv_width_block(mDict, "x"),
                self._deriv_center_block(mDict, "y"),
                self._deriv_width_block(mDict, "y"),
                self._deriv_center_block(mDict, "z"),
                self._deriv_width_block(mDict, "z"),
            ]
        ).T

    def deriv(self, m):
        r"""Derivative of the mapping with respect to the input parameters.

        Let :math:`\mathbf{m} = [\sigma_0, \;\sigma_1,\; x_b, \; dx, (\; y_b, \; dy, \; z_b , dz)]`
        be the set of model parameters the defines a block/ellipsoid within a wholespace.
        The mapping :math:`\mathbf{u}(\mathbf{m})` from the parameterized model to all 
        active cells is given by:

        The derivative of the mapping :math:`\mathbf{u}(\mathbf{m})` with respect to
        the model parameters is a ``numpy.ndarray`` of shape (*nAct*, *nP*) given by:

        .. math::
            \frac{\partial \mathbf{u}}{\partial \mathbf{m}} = \Bigg [
            \frac{\partial \mathbf{u}}{\partial \sigma_0} \;\;
            \frac{\partial \mathbf{u}}{\partial \sigma_1} \;\;
            \frac{\partial \mathbf{u}}{\partial x_b} \;\;
            \frac{\partial \mathbf{u}}{\partial dx} \;\;
            \frac{\partial \mathbf{u}}{\partial y_b} \;\;
            \frac{\partial \mathbf{u}}{\partial dy} \;\;
            \frac{\partial \mathbf{u}}{\partial z_b} \;\;
            \frac{\partial \mathbf{u}}{\partial dz}
            \Bigg ) \Bigg ]

        Parameters
        ----------
        m : (nP) numpy.ndarray
            A vector representing a set of model parameters
        v : (nP) numpy.ndarray
            If not ``None``, the method returns the derivative times the vector *v*

        Returns
        -------
        scipy.sparse.csr_matrix
            Derivative of the mapping with respect to the model parameters. If the
            input argument *v* is not ``None``, the method returns the derivative times
            the vector *v*.
        """
        return sp.csr_matrix(
            getattr(self, "_deriv{}D".format(self.mesh.dim))(self.mDict(m))
        )


class ParametricEllipsoid(ParametricBlock):

    r"""Mapping for a rectangular block within a wholespace.

    This mapping is used when the cells lying below the Earth's surface can
    be parameterized by an ellipsoid within a homogeneous medium.
    The model is defined by the physical property value for the background
    (:math:`\sigma_0`), the physical property value for the layer
    (:math:`\sigma_b`), parameters for the center of the ellipsoid
    (:math:`x_b [,y_b, z_b]`) and parameters for the dimensions along
    each Cartesian direction (:math:`dx [,dy, dz]`)

    For this mapping, the set of input model parameters are organized:

    .. math::
        \mathbf{m} = \begin{cases}
        1D: \;\; [\sigma_0, \;\sigma_b,\; x_b , \; dx] \\
        2D: \;\; [\sigma_0, \;\sigma_b,\; x_b , \; dx,\; y_b , \; dy] \\
        3D: \;\; [\sigma_0, \;\sigma_b,\; x_b , \; dx,\; y_b , \; dy,\; z_b , \; dz]
        \end{cases}

    The mapping :math:`\mathbf{u}(\mathbf{m})` from the model to the mesh
    is given by:

    .. math::

        \mathbf{u}(\mathbf{m}) = \sigma_0 + (\sigma_b - \sigma_0) \bigg [ \frac{1}{2} +
        \pi^{-1} \arctan \bigg ( a \, \boldsymbol{\eta} \big (
        x_b, y_b, z_b, dx, dy, dz \big ) \bigg ) \bigg ]

    where *a* is a parameter that impacts the sharpness of the arctan function, and

    .. math::
        \boldsymbol{\eta} \big ( x_b, y_b, z_b, dx, dy, dz \big ) = 1 -
        \sum_{\xi \in (x,y,z)} \bigg [ \bigg ( \frac{2(\boldsymbol{\xi_c} - \xi_b)}{d\xi} \bigg )^2  + \varepsilon^2
        \bigg ]

    :math:`\boldsymbol{\xi_c}` is a place holder for vectors containing
    the x, [y and z] cell center locations of the mesh, :math:`\xi_b` is a placeholder
    for the x[, y and z] location for the center of the block, and :math:`d\xi` is a
    placeholder for the x[, y and z] dimensions of the block.

    Parameters
    ----------
    mesh : discretize.BaseMesh
        A discretize mesh
    actInd : numpy.ndarray
        Active cells array. Can be a boolean ``numpy.ndarray`` of length *mesh.nC* 
        or a ``numpy.ndarray`` of ``int`` containing the indices of the active cells.
    slope : float
        Directly define the constant *a* in the mapping function which defines the
        sharpness of the boundaries.
    slopeFact : float
        Scaling factor for the sharpness of the boundaries based on cell size.
        Using this option, we set *a = slopeFact / dh*.
    epsilon : float
        Epsilon value used in the ekblom representation of the block
    
    Examples
    --------
    In this example, we define an ellipse in a wholespace whose
    interface is sharp. We construct the mapping from the model to the
    set of active cells (i.e. below the surface), We then use an active
    cells mapping to map from the set of active cells to all cells in the mesh.

    >>> from SimPEG.maps import ParametricEllipsoid, InjectActiveCells
    >>> from discretize import TensorMesh
    >>> import numpy as np
    >>> import matplotlib.pyplot as plt

    >>> dh = 0.5*np.ones(20)
    >>> mesh = TensorMesh([dh, dh])
    >>> ind_active = mesh.cell_centers[:, 1] < 8

    >>> sig0, sigb, xb, Lx, yb, Ly = 5., 10., 5., 4., 4., 3. 
    >>> model = np.r_[sig0, sigb, xb, Lx, yb, Ly]

    >>> ellipsoid_map = ParametricEllipsoid(mesh, indActive=ind_active)
    >>> act_map = InjectActiveCells(mesh, ind_active, 0.)

    >>> fig = plt.figure(figsize=(5, 5))
    >>> ax = fig.add_subplot(111)
    >>> mesh.plot_image(act_map * ellipsoid_map * model, ax=ax)

    """
    def __init__(self, mesh, **kwargs):
        super(ParametricEllipsoid, self).__init__(mesh, p=2, **kwargs)


class ParametricCasingAndLayer(ParametricLayer):
    """
    Parametric layered space with casing.

    .. code:: python

        m = [val_background,
             val_layer,
             val_casing,
             val_insideCasing,
             layer_center,
             layer_thickness,
             casing_radius,
             casing_thickness,
             casing_bottom,
             casing_top
        ]

    """

    def __init__(self, mesh, **kwargs):

        assert (
            mesh._meshType == "CYL"
        ), "Parametric Casing in a layer map only works for a cyl mesh."

        super(ParametricCasingAndLayer, self).__init__(mesh, **kwargs)

    @property
    def nP(self):
        return 10

    @property
    def shape(self):
        if self.indActive is not None:
            return (sum(self.indActive), self.nP)
        return (self.mesh.nC, self.nP)

    def mDict(self, m):
        # m = [val_background, val_layer, val_casing, val_insideCasing,
        #      layer_center, layer_thickness, casing_radius, casing_thickness,
        #      casing_bottom, casing_top]

        return {
            "val_background": m[0],
            "val_layer": m[1],
            "val_casing": m[2],
            "val_insideCasing": m[3],
            "layer_center": m[4],
            "layer_thickness": m[5],
            "casing_radius": m[6],
            "casing_thickness": m[7],
            "casing_bottom": m[8],
            "casing_top": m[9],
        }

    def casing_a(self, mDict):
        return mDict["casing_radius"] - 0.5 * mDict["casing_thickness"]

    def casing_b(self, mDict):
        return mDict["casing_radius"] + 0.5 * mDict["casing_thickness"]

    def _atanCasingLength(self, mDict):
        return self._atanfct(self.z - mDict["casing_top"], -self.slope) * self._atanfct(
            self.z - mDict["casing_bottom"], self.slope
        )

    def _atanCasingLengthDeriv_casing_top(self, mDict):
        return self._atanfctDeriv(
            self.z - mDict["casing_top"], -self.slope
        ) * self._atanfct(self.z - mDict["casing_bottom"], self.slope)

    def _atanCasingLengthDeriv_casing_bottom(self, mDict):
        return self._atanfct(
            self.z - mDict["casing_top"], -self.slope
        ) * self._atanfctDeriv(self.z - mDict["casing_bottom"], self.slope)

    def _atanInsideCasing(self, mDict):
        return self._atanCasingLength(mDict) * self._atanfct(
            self.x - self.casing_a(mDict), -self.slope
        )

    def _atanInsideCasingDeriv_casing_radius(self, mDict):
        return self._atanCasingLength(mDict) * self._atanfctDeriv(
            self.x - self.casing_a(mDict), -self.slope
        )

    def _atanInsideCasingDeriv_casing_thickness(self, mDict):
        return (
            self._atanCasingLength(mDict)
            * -0.5
            * self._atanfctDeriv(self.x - self.casing_a(mDict), -self.slope)
        )

    def _atanInsideCasingDeriv_casing_top(self, mDict):
        return self._atanCasingLengthDeriv_casing_top(mDict) * self._atanfct(
            self.x - self.casing_a(mDict), -self.slope
        )

    def _atanInsideCasingDeriv_casing_bottom(self, mDict):
        return self._atanCasingLengthDeriv_casing_bottom(mDict) * self._atanfct(
            self.x - self.casing_a(mDict), -self.slope
        )

    def _atanCasing(self, mDict):
        return (
            self._atanCasingLength(mDict)
            * self._atanfct(self.x - self.casing_a(mDict), self.slope)
            * self._atanfct(self.x - self.casing_b(mDict), -self.slope)
        )

    def _atanCasingDeriv_casing_radius(self, mDict):
        return self._atanCasingLength(mDict) * (
            self._atanfctDeriv(self.x - self.casing_a(mDict), self.slope)
            * self._atanfct(self.x - self.casing_b(mDict), -self.slope)
            + self._atanfct(self.x - self.casing_a(mDict), self.slope)
            * self._atanfctDeriv(self.x - self.casing_b(mDict), -self.slope)
        )

    def _atanCasingDeriv_casing_thickness(self, mDict):
        return self._atanCasingLength(mDict) * (
            -0.5
            * self._atanfctDeriv(self.x - self.casing_a(mDict), self.slope)
            * self._atanfct(self.x - self.casing_b(mDict), -self.slope)
            + self._atanfct(self.x - self.casing_a(mDict), self.slope)
            * 0.5
            * self._atanfctDeriv(self.x - self.casing_b(mDict), -self.slope)
        )

    def _atanCasingDeriv_casing_bottom(self, mDict):
        return (
            self._atanCasingLengthDeriv_casing_bottom(mDict)
            * self._atanfct(self.x - self.casing_a(mDict), self.slope)
            * self._atanfct(self.x - self.casing_b(mDict), -self.slope)
        )

    def _atanCasingDeriv_casing_top(self, mDict):
        return (
            self._atanCasingLengthDeriv_casing_top(mDict)
            * self._atanfct(self.x - self.casing_a(mDict), self.slope)
            * self._atanfct(self.x - self.casing_b(mDict), -self.slope)
        )

    def layer_cont(self, mDict):
        # contribution from the layered background
        return mDict["val_background"] + (
            mDict["val_layer"] - mDict["val_background"]
        ) * self._atanLayer(mDict)

    def _transform(self, m):

        mDict = self.mDict(m)

        # assemble the model
        layer = self.layer_cont(mDict)
        casing = (mDict["val_casing"] - layer) * self._atanCasing(mDict)
        insideCasing = (mDict["val_insideCasing"] - layer) * self._atanInsideCasing(
            mDict
        )

        return layer + casing + insideCasing

    def _deriv_val_background(self, mDict):
        # contribution from the layered background
        d_layer_cont_dval_background = 1.0 - self._atanLayer(mDict)
        d_casing_cont_dval_background = (
            -1.0 * d_layer_cont_dval_background * self._atanCasing(mDict)
        )
        d_insideCasing_cont_dval_background = (
            -1.0 * d_layer_cont_dval_background * self._atanInsideCasing(mDict)
        )
        return (
            d_layer_cont_dval_background
            + d_casing_cont_dval_background
            + d_insideCasing_cont_dval_background
        )

    def _deriv_val_layer(self, mDict):
        d_layer_cont_dval_layer = self._atanLayer(mDict)
        d_casing_cont_dval_layer = (
            -1.0 * d_layer_cont_dval_layer * self._atanCasing(mDict)
        )
        d_insideCasing_cont_dval_layer = (
            -1.0 * d_layer_cont_dval_layer * self._atanInsideCasing(mDict)
        )
        return (
            d_layer_cont_dval_layer
            + d_casing_cont_dval_layer
            + d_insideCasing_cont_dval_layer
        )

    def _deriv_val_casing(self, mDict):
        d_layer_cont_dval_casing = 0.0
        d_casing_cont_dval_casing = self._atanCasing(mDict)
        d_insideCasing_cont_dval_casing = 0.0
        return (
            d_layer_cont_dval_casing
            + d_casing_cont_dval_casing
            + d_insideCasing_cont_dval_casing
        )

    def _deriv_val_insideCasing(self, mDict):
        d_layer_cont_dval_insideCasing = 0.0
        d_casing_cont_dval_insideCasing = 0.0
        d_insideCasing_cont_dval_insideCasing = self._atanInsideCasing(mDict)
        return (
            d_layer_cont_dval_insideCasing
            + d_casing_cont_dval_insideCasing
            + d_insideCasing_cont_dval_insideCasing
        )

    def _deriv_layer_center(self, mDict):
        d_layer_cont_dlayer_center = (
            mDict["val_layer"] - mDict["val_background"]
        ) * self._atanLayerDeriv_layer_center(mDict)
        d_casing_cont_dlayer_center = -d_layer_cont_dlayer_center * self._atanCasing(
            mDict
        )
        d_insideCasing_cont_dlayer_center = (
            -d_layer_cont_dlayer_center * self._atanInsideCasing(mDict)
        )
        return (
            d_layer_cont_dlayer_center
            + d_casing_cont_dlayer_center
            + d_insideCasing_cont_dlayer_center
        )

    def _deriv_layer_thickness(self, mDict):
        d_layer_cont_dlayer_thickness = (
            mDict["val_layer"] - mDict["val_background"]
        ) * self._atanLayerDeriv_layer_thickness(mDict)
        d_casing_cont_dlayer_thickness = (
            -d_layer_cont_dlayer_thickness * self._atanCasing(mDict)
        )
        d_insideCasing_cont_dlayer_thickness = (
            -d_layer_cont_dlayer_thickness * self._atanInsideCasing(mDict)
        )
        return (
            d_layer_cont_dlayer_thickness
            + d_casing_cont_dlayer_thickness
            + d_insideCasing_cont_dlayer_thickness
        )

    def _deriv_casing_radius(self, mDict):
        layer = self.layer_cont(mDict)
        d_layer_cont_dcasing_radius = 0.0
        d_casing_cont_dcasing_radius = (
            mDict["val_casing"] - layer
        ) * self._atanCasingDeriv_casing_radius(mDict)
        d_insideCasing_cont_dcasing_radius = (
            mDict["val_insideCasing"] - layer
        ) * self._atanInsideCasingDeriv_casing_radius(mDict)
        return (
            d_layer_cont_dcasing_radius
            + d_casing_cont_dcasing_radius
            + d_insideCasing_cont_dcasing_radius
        )

    def _deriv_casing_thickness(self, mDict):
        d_layer_cont_dcasing_thickness = 0.0
        d_casing_cont_dcasing_thickness = (
            mDict["val_casing"] - self.layer_cont(mDict)
        ) * self._atanCasingDeriv_casing_thickness(mDict)
        d_insideCasing_cont_dcasing_thickness = (
            mDict["val_insideCasing"] - self.layer_cont(mDict)
        ) * self._atanInsideCasingDeriv_casing_thickness(mDict)
        return (
            d_layer_cont_dcasing_thickness
            + d_casing_cont_dcasing_thickness
            + d_insideCasing_cont_dcasing_thickness
        )

    def _deriv_casing_bottom(self, mDict):
        d_layer_cont_dcasing_bottom = 0.0
        d_casing_cont_dcasing_bottom = (
            mDict["val_casing"] - self.layer_cont(mDict)
        ) * self._atanCasingDeriv_casing_bottom(mDict)
        d_insideCasing_cont_dcasing_bottom = (
            mDict["val_insideCasing"] - self.layer_cont(mDict)
        ) * self._atanInsideCasingDeriv_casing_bottom(mDict)
        return (
            d_layer_cont_dcasing_bottom
            + d_casing_cont_dcasing_bottom
            + d_insideCasing_cont_dcasing_bottom
        )

    def _deriv_casing_top(self, mDict):
        d_layer_cont_dcasing_top = 0.0
        d_casing_cont_dcasing_top = (
            mDict["val_casing"] - self.layer_cont(mDict)
        ) * self._atanCasingDeriv_casing_top(mDict)
        d_insideCasing_cont_dcasing_top = (
            mDict["val_insideCasing"] - self.layer_cont(mDict)
        ) * self._atanInsideCasingDeriv_casing_top(mDict)
        return (
            d_layer_cont_dcasing_top
            + d_casing_cont_dcasing_top
            + d_insideCasing_cont_dcasing_top
        )

    def deriv(self, m):

        mDict = self.mDict(m)

        return sp.csr_matrix(
            np.vstack(
                [
                    self._deriv_val_background(mDict),
                    self._deriv_val_layer(mDict),
                    self._deriv_val_casing(mDict),
                    self._deriv_val_insideCasing(mDict),
                    self._deriv_layer_center(mDict),
                    self._deriv_layer_thickness(mDict),
                    self._deriv_casing_radius(mDict),
                    self._deriv_casing_thickness(mDict),
                    self._deriv_casing_bottom(mDict),
                    self._deriv_casing_top(mDict),
                ]
            ).T
        )


class ParametricBlockInLayer(ParametricLayer):
    """
    Parametric Block in a Layered Space

    For 2D:

    .. code:: python

        m = [val_background,
             val_layer,
             val_block,
             layer_center,
             layer_thickness,
             block_x0,
             block_dx
        ]

    For 3D:

    .. code:: python

        m = [val_background,
             val_layer,
             val_block,
             layer_center,
             layer_thickness,
             block_x0,
             block_y0,
             block_dx,
             block_dy
        ]

    **Required**

    :param discretize.base.BaseMesh mesh: SimPEG Mesh, 2D or 3D

    **Optional**

    :param float slopeFact: arctan slope factor - divided by the minimum h
                            spacing to give the slope of the arctan
                            functions
    :param float slope: slope of the arctan function
    :param numpy.ndarray indActive: bool vector with

    """

    def __init__(self, mesh, **kwargs):

        super(ParametricBlockInLayer, self).__init__(mesh, **kwargs)

    @property
    def nP(self):
        if self.mesh.dim == 2:
            return 7
        elif self.mesh.dim == 3:
            return 9

    @property
    def shape(self):
        if self.indActive is not None:
            return (sum(self.indActive), self.nP)
        return (self.mesh.nC, self.nP)

    def _mDict2d(self, m):
        return {
            "val_background": m[0],
            "val_layer": m[1],
            "val_block": m[2],
            "layer_center": m[3],
            "layer_thickness": m[4],
            "x0": m[5],
            "dx": m[6],
        }

    def _mDict3d(self, m):
        return {
            "val_background": m[0],
            "val_layer": m[1],
            "val_block": m[2],
            "layer_center": m[3],
            "layer_thickness": m[4],
            "x0": m[5],
            "y0": m[6],
            "dx": m[7],
            "dy": m[8],
        }

    def mDict(self, m):
        if self.mesh.dim == 2:
            return self._mDict2d(m)
        elif self.mesh.dim == 3:
            return self._mDict3d(m)

    def xleft(self, mDict):
        return mDict["x0"] - 0.5 * mDict["dx"]

    def xright(self, mDict):
        return mDict["x0"] + 0.5 * mDict["dx"]

    def yleft(self, mDict):
        return mDict["y0"] - 0.5 * mDict["dy"]

    def yright(self, mDict):
        return mDict["y0"] + 0.5 * mDict["dy"]

    def _atanBlock2d(self, mDict):
        return (
            self._atanLayer(mDict)
            * self._atanfct(self.x - self.xleft(mDict), self.slope)
            * self._atanfct(self.x - self.xright(mDict), -self.slope)
        )

    def _atanBlock2dDeriv_layer_center(self, mDict):
        return (
            self._atanLayerDeriv_layer_center(mDict)
            * self._atanfct(self.x - self.xleft(mDict), self.slope)
            * self._atanfct(self.x - self.xright(mDict), -self.slope)
        )

    def _atanBlock2dDeriv_layer_thickness(self, mDict):
        return (
            self._atanLayerDeriv_layer_thickness(mDict)
            * self._atanfct(self.x - self.xleft(mDict), self.slope)
            * self._atanfct(self.x - self.xright(mDict), -self.slope)
        )

    def _atanBlock2dDeriv_x0(self, mDict):
        return self._atanLayer(mDict) * (
            (
                self._atanfctDeriv(self.x - self.xleft(mDict), self.slope)
                * self._atanfct(self.x - self.xright(mDict), -self.slope)
            )
            + (
                self._atanfct(self.x - self.xleft(mDict), self.slope)
                * self._atanfctDeriv(self.x - self.xright(mDict), -self.slope)
            )
        )

    def _atanBlock2dDeriv_dx(self, mDict):
        return self._atanLayer(mDict) * (
            (
                self._atanfctDeriv(self.x - self.xleft(mDict), self.slope)
                * -0.5
                * self._atanfct(self.x - self.xright(mDict), -self.slope)
            )
            + (
                self._atanfct(self.x - self.xleft(mDict), self.slope)
                * 0.5
                * self._atanfctDeriv(self.x - self.xright(mDict), -self.slope)
            )
        )

    def _atanBlock3d(self, mDict):
        return (
            self._atanLayer(mDict)
            * self._atanfct(self.x - self.xleft(mDict), self.slope)
            * self._atanfct(self.x - self.xright(mDict), -self.slope)
            * self._atanfct(self.y - self.yleft(mDict), self.slope)
            * self._atanfct(self.y - self.yright(mDict), -self.slope)
        )

    def _atanBlock3dDeriv_layer_center(self, mDict):
        return (
            self._atanLayerDeriv_layer_center(mDict)
            * self._atanfct(self.x - self.xleft(mDict), self.slope)
            * self._atanfct(self.x - self.xright(mDict), -self.slope)
            * self._atanfct(self.y - self.yleft(mDict), self.slope)
            * self._atanfct(self.y - self.yright(mDict), -self.slope)
        )

    def _atanBlock3dDeriv_layer_thickness(self, mDict):
        return (
            self._atanLayerDeriv_layer_thickness(mDict)
            * self._atanfct(self.x - self.xleft(mDict), self.slope)
            * self._atanfct(self.x - self.xright(mDict), -self.slope)
            * self._atanfct(self.y - self.yleft(mDict), self.slope)
            * self._atanfct(self.y - self.yright(mDict), -self.slope)
        )

    def _atanBlock3dDeriv_x0(self, mDict):
        return self._atanLayer(mDict) * (
            (
                self._atanfctDeriv(self.x - self.xleft(mDict), self.slope)
                * self._atanfct(self.x - self.xright(mDict), -self.slope)
                * self._atanfct(self.y - self.yleft(mDict), self.slope)
                * self._atanfct(self.y - self.yright(mDict), -self.slope)
            )
            + (
                self._atanfct(self.x - self.xleft(mDict), self.slope)
                * self._atanfctDeriv(self.x - self.xright(mDict), -self.slope)
                * self._atanfct(self.y - self.yleft(mDict), self.slope)
                * self._atanfct(self.y - self.yright(mDict), -self.slope)
            )
        )

    def _atanBlock3dDeriv_y0(self, mDict):
        return self._atanLayer(mDict) * (
            (
                self._atanfct(self.x - self.xleft(mDict), self.slope)
                * self._atanfct(self.x - self.xright(mDict), -self.slope)
                * self._atanfctDeriv(self.y - self.yleft(mDict), self.slope)
                * self._atanfct(self.y - self.yright(mDict), -self.slope)
            )
            + (
                self._atanfct(self.x - self.xleft(mDict), self.slope)
                * self._atanfct(self.x - self.xright(mDict), -self.slope)
                * self._atanfct(self.y - self.yleft(mDict), self.slope)
                * self._atanfctDeriv(self.y - self.yright(mDict), -self.slope)
            )
        )

    def _atanBlock3dDeriv_dx(self, mDict):
        return self._atanLayer(mDict) * (
            (
                self._atanfctDeriv(self.x - self.xleft(mDict), self.slope)
                * -0.5
                * self._atanfct(self.x - self.xright(mDict), -self.slope)
                * self._atanfct(self.y - self.yleft(mDict), self.slope)
                * self._atanfct(self.y - self.yright(mDict), -self.slope)
            )
            + (
                self._atanfct(self.x - self.xleft(mDict), self.slope)
                * self._atanfctDeriv(self.x - self.xright(mDict), -self.slope)
                * 0.5
                * self._atanfct(self.y - self.yleft(mDict), self.slope)
                * self._atanfct(self.y - self.yright(mDict), -self.slope)
            )
        )

    def _atanBlock3dDeriv_dy(self, mDict):
        return self._atanLayer(mDict) * (
            (
                self._atanfct(self.x - self.xleft(mDict), self.slope)
                * self._atanfct(self.x - self.xright(mDict), -self.slope)
                * self._atanfctDeriv(self.y - self.yleft(mDict), self.slope)
                * -0.5
                * self._atanfct(self.y - self.yright(mDict), -self.slope)
            )
            + (
                self._atanfct(self.x - self.xleft(mDict), self.slope)
                * self._atanfct(self.x - self.xright(mDict), -self.slope)
                * self._atanfct(self.y - self.yleft(mDict), self.slope)
                * self._atanfctDeriv(self.y - self.yright(mDict), -self.slope)
                * 0.5
            )
        )

    def _transform2d(self, m):
        mDict = self.mDict(m)
        # assemble the model
        # contribution from the layered background
        layer_cont = mDict["val_background"] + (
            mDict["val_layer"] - mDict["val_background"]
        ) * self._atanLayer(mDict)

        # perturbation due to the blocks
        block_cont = (mDict["val_block"] - layer_cont) * self._atanBlock2d(mDict)

        return layer_cont + block_cont

    def _deriv2d_val_background(self, mDict):
        d_layer_dval_background = np.ones_like(self.x) - self._atanLayer(mDict)
        d_block_dval_background = (-d_layer_dval_background) * self._atanBlock2d(mDict)
        return d_layer_dval_background + d_block_dval_background

    def _deriv2d_val_layer(self, mDict):
        d_layer_dval_layer = self._atanLayer(mDict)
        d_block_dval_layer = (-d_layer_dval_layer) * self._atanBlock2d(mDict)
        return d_layer_dval_layer + d_block_dval_layer

    def _deriv2d_val_block(self, mDict):
        d_layer_dval_block = 0.0
        d_block_dval_block = (1.0 - d_layer_dval_block) * self._atanBlock2d(mDict)
        return d_layer_dval_block + d_block_dval_block

    def _deriv2d_layer_center(self, mDict):
        d_layer_dlayer_center = (
            mDict["val_layer"] - mDict["val_background"]
        ) * self._atanLayerDeriv_layer_center(mDict)
        d_block_dlayer_center = (
            mDict["val_block"] - self.layer_cont(mDict)
        ) * self._atanBlock2dDeriv_layer_center(
            mDict
        ) - d_layer_dlayer_center * self._atanBlock2d(
            mDict
        )
        return d_layer_dlayer_center + d_block_dlayer_center

    def _deriv2d_layer_thickness(self, mDict):
        d_layer_dlayer_thickness = (
            mDict["val_layer"] - mDict["val_background"]
        ) * self._atanLayerDeriv_layer_thickness(mDict)
        d_block_dlayer_thickness = (
            mDict["val_block"] - self.layer_cont(mDict)
        ) * self._atanBlock2dDeriv_layer_thickness(
            mDict
        ) - d_layer_dlayer_thickness * self._atanBlock2d(
            mDict
        )
        return d_layer_dlayer_thickness + d_block_dlayer_thickness

    def _deriv2d_x0(self, mDict):
        d_layer_dx0 = 0.0
        d_block_dx0 = (
            mDict["val_block"] - self.layer_cont(mDict)
        ) * self._atanBlock2dDeriv_x0(mDict)
        return d_layer_dx0 + d_block_dx0

    def _deriv2d_dx(self, mDict):
        d_layer_ddx = 0.0
        d_block_ddx = (
            mDict["val_block"] - self.layer_cont(mDict)
        ) * self._atanBlock2dDeriv_dx(mDict)
        return d_layer_ddx + d_block_ddx

    def _deriv2d(self, m):
        mDict = self.mDict(m)

        return np.vstack(
            [
                self._deriv2d_val_background(mDict),
                self._deriv2d_val_layer(mDict),
                self._deriv2d_val_block(mDict),
                self._deriv2d_layer_center(mDict),
                self._deriv2d_layer_thickness(mDict),
                self._deriv2d_x0(mDict),
                self._deriv2d_dx(mDict),
            ]
        ).T

    def _transform3d(self, m):
        # parse model
        mDict = self.mDict(m)

        # assemble the model
        # contribution from the layered background
        layer_cont = mDict["val_background"] + (
            mDict["val_layer"] - mDict["val_background"]
        ) * self._atanLayer(mDict)
        # perturbation due to the block
        block_cont = (mDict["val_block"] - layer_cont) * self._atanBlock3d(mDict)

        return layer_cont + block_cont

    def _deriv3d_val_background(self, mDict):
        d_layer_dval_background = np.ones_like(self.x) - self._atanLayer(mDict)
        d_block_dval_background = (-d_layer_dval_background) * self._atanBlock3d(mDict)
        return d_layer_dval_background + d_block_dval_background

    def _deriv3d_val_layer(self, mDict):
        d_layer_dval_layer = self._atanLayer(mDict)
        d_block_dval_layer = (-d_layer_dval_layer) * self._atanBlock3d(mDict)
        return d_layer_dval_layer + d_block_dval_layer

    def _deriv3d_val_block(self, mDict):
        d_layer_dval_block = 0.0
        d_block_dval_block = (1.0 - d_layer_dval_block) * self._atanBlock3d(mDict)
        return d_layer_dval_block + d_block_dval_block

    def _deriv3d_layer_center(self, mDict):
        d_layer_dlayer_center = (
            mDict["val_layer"] - mDict["val_background"]
        ) * self._atanLayerDeriv_layer_center(mDict)
        d_block_dlayer_center = (
            mDict["val_block"] - self.layer_cont(mDict)
        ) * self._atanBlock3dDeriv_layer_center(
            mDict
        ) - d_layer_dlayer_center * self._atanBlock3d(
            mDict
        )
        return d_layer_dlayer_center + d_block_dlayer_center

    def _deriv3d_layer_thickness(self, mDict):
        d_layer_dlayer_thickness = (
            mDict["val_layer"] - mDict["val_background"]
        ) * self._atanLayerDeriv_layer_thickness(mDict)
        d_block_dlayer_thickness = (
            mDict["val_block"] - self.layer_cont(mDict)
        ) * self._atanBlock3dDeriv_layer_thickness(
            mDict
        ) - d_layer_dlayer_thickness * self._atanBlock3d(
            mDict
        )
        return d_layer_dlayer_thickness + d_block_dlayer_thickness

    def _deriv3d_x0(self, mDict):
        d_layer_dx0 = 0.0
        d_block_dx0 = (
            mDict["val_block"] - self.layer_cont(mDict)
        ) * self._atanBlock3dDeriv_x0(mDict)
        return d_layer_dx0 + d_block_dx0

    def _deriv3d_y0(self, mDict):
        d_layer_dy0 = 0.0
        d_block_dy0 = (
            mDict["val_block"] - self.layer_cont(mDict)
        ) * self._atanBlock3dDeriv_y0(mDict)
        return d_layer_dy0 + d_block_dy0

    def _deriv3d_dx(self, mDict):
        d_layer_ddx = 0.0
        d_block_ddx = (
            mDict["val_block"] - self.layer_cont(mDict)
        ) * self._atanBlock3dDeriv_dx(mDict)
        return d_layer_ddx + d_block_ddx

    def _deriv3d_dy(self, mDict):
        d_layer_ddy = 0.0
        d_block_ddy = (
            mDict["val_block"] - self.layer_cont(mDict)
        ) * self._atanBlock3dDeriv_dy(mDict)
        return d_layer_ddy + d_block_ddy

    def _deriv3d(self, m):

        mDict = self.mDict(m)

        return np.vstack(
            [
                self._deriv3d_val_background(mDict),
                self._deriv3d_val_layer(mDict),
                self._deriv3d_val_block(mDict),
                self._deriv3d_layer_center(mDict),
                self._deriv3d_layer_thickness(mDict),
                self._deriv3d_x0(mDict),
                self._deriv3d_y0(mDict),
                self._deriv3d_dx(mDict),
                self._deriv3d_dy(mDict),
            ]
        ).T

    def _transform(self, m):

        if self.mesh.dim == 2:
            return self._transform2d(m)
        elif self.mesh.dim == 3:
            return self._transform3d(m)

    def deriv(self, m):

        if self.mesh.dim == 2:
            return sp.csr_matrix(self._deriv2d(m))
        elif self.mesh.dim == 3:
            return sp.csr_matrix(self._deriv3d(m))


class TileMap(IdentityMap):
    """
    Mapping for tiled inversion.

    Uses volume averaging to map a model defined on a global mesh to the
    local mesh. Everycell in the local mesh must also be in the global mesh.
    """

    tol = 1e-8  # Tolerance to avoid zero division
    components = 1  # Number of components in the model. =3 for vector model

    def __init__(self, global_mesh, global_active, local_mesh, **kwargs):
        """
        Parameters
        ----------
        global_mesh : discretize.TreeMesh
            Global TreeMesh defining the entire domain.
        global_active : bool, array of bool, or array of indices
            Defines the active cells in the global_mesh.
        local_mesh : discretize.TreeMesh
            Local TreeMesh for the simulation.
        """
        kwargs.pop("mesh", None)
        if global_mesh._meshType != "TREE":
            raise ValueError("global_mesh must be a TreeMesh")
        if local_mesh._meshType != "TREE":
            raise ValueError("local_mesh must be a TreeMesh")

        super(TileMap, self).__init__(**kwargs)
        self.global_mesh = global_mesh
        self.global_active = global_active
        self.local_mesh = local_mesh

        if not isinstance(self.global_active, bool):
            temp = np.zeros(self.global_mesh.nC, dtype="bool")
            temp[self.global_active] = True
            self.global_active = temp

        self.P

    @property
    def local_active(self):
        """
        This is the local_active of the global_active used in the global problem.
        """
        return getattr(self, "_local_active", None)

    @local_active.setter
    def local_active(self, local_active):

        if not isinstance(local_active, bool):
            temp = np.zeros(self.local_mesh.nC, dtype="bool")
            temp[local_active] = True
            local_active = temp

        self._local_active = local_active

    @property
    def P(self):
        """
        Set the projection matrix with partial volumes
        """
        if getattr(self, "_P", None) is None:

            in_local = self.local_mesh._get_containing_cell_indexes(
                self.global_mesh.cell_centers
            )

            P = (
                sp.csr_matrix(
                    (self.global_mesh.vol, (in_local, np.arange(self.global_mesh.nC))),
                    shape=(self.local_mesh.nC, self.global_mesh.nC),
                )
                * speye(self.global_mesh.nC)[:, self.global_active]
            )

            self.local_active = mkvc(np.sum(P, axis=1) > 0)

            P = P[self.local_active, :]

            self._P = sp.block_diag(
                [
                    sdiag(1.0 / self.local_mesh.vol[self.local_active]) * P
                    for ii in range(self.components)
                ]
            )

        return self._P

    def _transform(self, m):
        return self.P * m

    @property
    def shape(self):
        """
        Shape of the matrix operation (number of indices x nP)
        """
        return self.P.shape

    def deriv(self, m, v=None):
        """
        :param numpy.ndarray m: model
        :rtype: scipy.sparse.csr_matrix
        :return: derivative of transformed model
        """
        if v is not None:
            return self.P * v
        return self.P


###############################################################################
#                                                                             #
#                       Maps for petrophsyics clusters                        #
#                                                                             #
###############################################################################


class PolynomialPetroClusterMap(IdentityMap):
    """
    Modeling polynomial relationships between physical properties

    """

    def __init__(
        self,
        coeffxx=np.r_[0.0, 1],
        coeffxy=np.zeros(1),
        coeffyx=np.zeros(1),
        coeffyy=np.r_[0.0, 1],
        mesh=None,
        nP=None,
        **kwargs
    ):

        self.coeffxx = coeffxx
        self.coeffxy = coeffxy
        self.coeffyx = coeffyx
        self.coeffyy = coeffyy
        self.polynomialxx = polynomial.Polynomial(self.coeffxx)
        self.polynomialxy = polynomial.Polynomial(self.coeffxy)
        self.polynomialyx = polynomial.Polynomial(self.coeffyx)
        self.polynomialyy = polynomial.Polynomial(self.coeffyy)
        self.polynomialxx_deriv = self.polynomialxx.deriv(m=1)
        self.polynomialxy_deriv = self.polynomialxy.deriv(m=1)
        self.polynomialyx_deriv = self.polynomialyx.deriv(m=1)
        self.polynomialyy_deriv = self.polynomialyy.deriv(m=1)

        super(PolynomialPetroClusterMap, self).__init__(mesh=mesh, nP=nP, **kwargs)

    def _transform(self, m):
        out = m.copy()
        out[:, 0] = self.polynomialxx(m[:, 0]) + self.polynomialxy(m[:, 1])
        out[:, 1] = self.polynomialyx(m[:, 0]) + self.polynomialyy(m[:, 1])
        return out

    def inverse(self, D):
        """
        :param numpy.array D: physical property
        :rtype: numpy.array
        :return: model

        The *transformInverse* changes the physical property into the
        model.

        .. math::

            m = \log{\sigma}

        """
        raise Exception("Not implemented")

    def _derivmatrix(self, m):
        return np.r_[
            [
                [
                    self.polynomialxx_deriv(m[:, 0])[0],
                    self.polynomialyx_deriv(m[:, 0])[0],
                ],
                [
                    self.polynomialxy_deriv(m[:, 1])[0],
                    self.polynomialyy_deriv(m[:, 1])[0],
                ],
            ]
        ]

    def deriv(self, m, v=None):
        """"""
        if v is None:
            out = self._derivmatrix(m.reshape(-1, 2))
            return out
        else:
            out = np.dot(self._derivmatrix(m.reshape(-1, 2)), v.reshape(2, -1))
            return out<|MERGE_RESOLUTION|>--- conflicted
+++ resolved
@@ -3600,16 +3600,9 @@
     >>> mesh.plot_image(mapping * model, ax=ax)
 
     """
-
-    slope = 1e4
-
-<<<<<<< HEAD
     def __init__(self, mesh, pts, ptsv=None, order=3, logSigma=True, normal="X", slope=1e4):
-=======
-    def __init__(self, mesh, pts, ptsv=None, order=3, logSigma=True, normal="X"):
         if not isinstance(mesh, discretize.base.BaseTensorMesh):
             raise NotImplementedError(f"{type(mesh)} is not supported.")
->>>>>>> b3155c7b
         IdentityMap.__init__(self, mesh)
         self.logSigma = logSigma
         self.order = order
@@ -3618,7 +3611,7 @@
         self.npts = np.size(pts)
         self.ptsv = ptsv
         self.spl = None
-        self.slope=slope
+        self.slope = slope
 
     @property
     def nP(self):
