--- conflicted
+++ resolved
@@ -17,7 +17,6 @@
     def test_html(self):
         wd = os.getcwd()
         os.chdir(os.path.sep.join(self.path_to_docs))
-<<<<<<< HEAD
 
         response = subprocess.run(["make", "html"])
         self.assertTrue(response.returncode == 0)
@@ -31,21 +30,7 @@
         print(response.returncode)
         self.assertTrue(response.returncode == 0)
         os.chdir(wd)
-=======
 
-        response = subprocess.run(["make", "html"])
-        self.assertTrue(response.returncode == 0)
-        os.chdir(wd)
-
-    # def test_linkcheck(self):
-    #     wd = os.getcwd()
-    #     os.chdir(os.path.sep.join(self.path_to_docs))
-
-    #     response = subprocess.run(["make", "linkcheck"])
-    #     print(response.returncode)
-    #     self.assertTrue(response.returncode == 0)
-    #     os.chdir(wd)
->>>>>>> 1f4220e5
 
 if __name__ == '__main__':
     unittest.main()
