import unittest

import numpy as np

from discretize import TensorMesh, TreeMesh
from simpeg import (
    maps,
    regularization,
)


class CrossGradientTensor2D(unittest.TestCase):
    def setUp(self):
        dh = 1.0
        nx = 12
        ny = 12

        hx = [(dh, nx)]
        hy = [(dh, ny)]
        mesh = TensorMesh([hx, hy], "CN")

        # reg
        actv = np.ones(len(mesh), dtype=bool)

        # maps
        wires = maps.Wires(("m1", mesh.nC), ("m2", mesh.nC))

        cros_grad = regularization.CrossGradient(
            mesh,
            wire_map=wires,
            active_cells=actv,
        )

        self.mesh = mesh
        self.cross_grad = cros_grad

    def test_order_approximate_hessian(self):
        """

        Test deriv and deriv2 matrix of cross-gradient with approx_hessian=True

        """
        cross_grad = self.cross_grad
        cross_grad.approx_hessian = True
<<<<<<< HEAD
        self.assertTrue(cross_grad.test_derivatives())
=======
        self.assertTrue(cross_grad.test(random_seed=10))
>>>>>>> 5e4b583b

    def test_order_full_hessian(self):
        """

        Test deriv and deriv2 matrix of cross-gradient with approx_hessian=True

        """
        cross_grad = self.cross_grad
        cross_grad.approx_hessian = False
        self.assertTrue(cross_grad._test_deriv(random_seed=10))
        self.assertTrue(cross_grad._test_deriv2(random_seed=10, expectedOrder=2))

    def test_deriv2_no_arg(self):
        np.random.seed(10)
        m = np.random.randn(2 * len(self.mesh))

        cross_grad = self.cross_grad

        v = np.random.rand(len(m))

        cross_grad.approx_hessian = False
        W = cross_grad.deriv2(m)
        Wv = cross_grad.deriv2(m, v)
        np.testing.assert_allclose(Wv, W @ v)

        cross_grad.approx_hessian = True
        W = cross_grad.deriv2(m)
        Wv = cross_grad.deriv2(m, v)
        np.testing.assert_allclose(Wv, W @ v)

    def test_cross_grad_calc(self):
        mesh = self.mesh
        # get index of center point
        midx = int(mesh.shape_cells[0] / 2)
        midy = int(mesh.shape_cells[1] / 2)

        # create a model1
        m1 = np.zeros(mesh.shape_cells)
        m1[(midx - 3) : (midx + 3), (midy - 3) : (midy + 3)] = 1

        # create a model2
        m2 = np.zeros(mesh.shape_cells)
        m2[(midx - 5) : (midx + 1), (midy - 5) : (midy + 1)] = 1

        m1 = m1.reshape(-1, order="F")
        m2 = m2.reshape(-1, order="F")

        # stack the true models
        m = np.r_[m1, m2]

        cross_grad = self.cross_grad

        v1 = np.sum(np.abs(cross_grad.calculate_cross_gradient(m)))
        v2 = cross_grad(m)
        self.assertEqual(v1, v2)


class CrossGradientTensor3D(unittest.TestCase):
    def setUp(self):
        dh = 1.0
        nx = 12
        ny = 12
        nz = 12

        hx = [(dh, nx)]
        hy = [(dh, ny)]
        hz = [(dh, nz)]
        mesh = TensorMesh([hx, hy, hz], "CNN")

        # reg
        actv = np.ones(len(mesh), dtype=bool)

        # maps
        wires = maps.Wires(("m1", mesh.nC), ("m2", mesh.nC))

        cros_grad = regularization.CrossGradient(
            mesh,
            wire_map=wires,
            active_cells=actv,
        )

        self.mesh = mesh
        self.cross_grad = cros_grad

    def test_order_approximate_hessian(self):
        """

        Test deriv and deriv2 matrix of cross-gradient with approx_hessian=True

        """
        cross_grad = self.cross_grad
        cross_grad.approx_hessian = True
<<<<<<< HEAD
        self.assertTrue(cross_grad.test_derivatives())
=======
        self.assertTrue(cross_grad.test(random_seed=10))
>>>>>>> 5e4b583b

    def test_order_full_hessian(self):
        """

        Test deriv and deriv2 matrix of cross-gradient with approx_hessian=True

        """
        cross_grad = self.cross_grad
        cross_grad.approx_hessian = False
        self.assertTrue(cross_grad._test_deriv(random_seed=10))
        self.assertTrue(cross_grad._test_deriv2(random_seed=10, expectedOrder=2))

    def test_deriv2_no_arg(self):
        np.random.seed(10)
        m = np.random.randn(2 * len(self.mesh))

        cross_grad = self.cross_grad

        v = np.random.rand(len(m))

        cross_grad.approx_hessian = False
        W = cross_grad.deriv2(m)
        Wv = cross_grad.deriv2(m, v)
        np.testing.assert_allclose(Wv, W @ v)

        cross_grad.approx_hessian = True
        W = cross_grad.deriv2(m)
        Wv = cross_grad.deriv2(m, v)
        np.testing.assert_allclose(Wv, W @ v)

    def test_cross_grad_calc(self):
        np.random.seed(10)
        m = np.random.randn(2 * len(self.mesh))
        cross_grad = self.cross_grad

        m1, m2 = cross_grad.wire_map * m
        v1 = cross_grad._calculate_gradient(m1)
        v2 = cross_grad._calculate_gradient(m1, normalized=True)
        np.testing.assert_allclose(v1 / np.linalg.norm(v1, axis=-1)[:, None], v2)

        # test that calling the calculate_cross_gradient function works in 3D
        cross_grad.calculate_cross_gradient(m)


class CrossGradientTree2D(unittest.TestCase):
    def setUp(self):
        dh = 1.0
        nx = 16
        ny = 16

        hx = [(dh, nx)]
        hy = [(dh, ny)]
        mesh = TreeMesh([hx, hy], "CN")
        mesh.insert_cells([5, 5], [4])

        # reg
        actv = np.ones(len(mesh), dtype=bool)

        # maps
        wires = maps.Wires(("m1", mesh.nC), ("m2", mesh.nC))

        cross_grad = regularization.CrossGradient(
            mesh, wire_map=wires, active_cells=actv
        )

        self.mesh = mesh
        self.cross_grad = cross_grad

    def test_order_approximate_hessian(self):
        """

        Test deriv and deriv2 matrix of cross-gradient with approx_hessian=True

        """
        cross_grad = self.cross_grad
        cross_grad.approx_hessian = True
<<<<<<< HEAD
        self.assertTrue(cross_grad.test_derivatives())
=======
        self.assertTrue(cross_grad.test(random_seed=10))
>>>>>>> 5e4b583b

    def test_order_full_hessian(self):
        """

        Test deriv and deriv2 matrix of cross-gradient with approx_hessian=True

        """
        cross_grad = self.cross_grad
        cross_grad.approx_hessian = False
        self.assertTrue(cross_grad._test_deriv(random_seed=10))
        self.assertTrue(cross_grad._test_deriv2(random_seed=10, expectedOrder=2))

    def test_deriv2_no_arg(self):
        np.random.seed(10)
        m = np.random.randn(2 * len(self.mesh))

        cross_grad = self.cross_grad

        v = np.random.rand(len(m))

        cross_grad.approx_hessian = False
        W = cross_grad.deriv2(m)
        Wv = cross_grad.deriv2(m, v)
        np.testing.assert_allclose(Wv, W @ v)

        cross_grad.approx_hessian = True
        W = cross_grad.deriv2(m)
        Wv = cross_grad.deriv2(m, v)
        np.testing.assert_allclose(Wv, W @ v)


class CrossGradientTree3D(unittest.TestCase):
    def setUp(self):
        dh = 1.0
        nx = 16
        ny = 16
        nz = 16

        hx = [(dh, nx)]
        hy = [(dh, ny)]
        hz = [(dh, nz)]
        mesh = TreeMesh([hx, hy, hz], "CNN")
        mesh.insert_cells([5, 5, 5], [4])

        # reg
        actv = np.ones(len(mesh), dtype=bool)

        # maps
        wires = maps.Wires(("m1", mesh.nC), ("m2", mesh.nC))

        cross_grad = regularization.CrossGradient(
            mesh, wire_map=wires, active_cells=actv
        )

        self.mesh = mesh
        self.cross_grad = cross_grad

    def test_order_approximate_hessian(self):
        """

        Test deriv and deriv2 matrix of cross-gradient with approx_hessian=True

        """
        cross_grad = self.cross_grad
        cross_grad.approx_hessian = True
<<<<<<< HEAD
        self.assertTrue(cross_grad.test_derivatives())
=======
        self.assertTrue(cross_grad.test(random_seed=10))
>>>>>>> 5e4b583b

    def test_order_full_hessian(self):
        """

        Test deriv and deriv2 matrix of cross-gradient with approx_hessian=True

        """
        cross_grad = self.cross_grad
        cross_grad.approx_hessian = False
        self.assertTrue(cross_grad._test_deriv(random_seed=10))
        self.assertTrue(cross_grad._test_deriv2(random_seed=10, expectedOrder=2))

    def test_deriv2_no_arg(self):
        np.random.seed(10)
        m = np.random.randn(2 * len(self.mesh))

        cross_grad = self.cross_grad

        v = np.random.rand(len(m))

        cross_grad.approx_hessian = False
        W = cross_grad.deriv2(m)
        Wv = cross_grad.deriv2(m, v)
        np.testing.assert_allclose(Wv, W @ v)

        cross_grad.approx_hessian = True
        W = cross_grad.deriv2(m)
        Wv = cross_grad.deriv2(m, v)
        np.testing.assert_allclose(Wv, W @ v)


if __name__ == "__main__":
    unittest.main()<|MERGE_RESOLUTION|>--- conflicted
+++ resolved
@@ -42,11 +42,7 @@
         """
         cross_grad = self.cross_grad
         cross_grad.approx_hessian = True
-<<<<<<< HEAD
-        self.assertTrue(cross_grad.test_derivatives())
-=======
-        self.assertTrue(cross_grad.test(random_seed=10))
->>>>>>> 5e4b583b
+        self.assertTrue(cross_grad.test_derivatives(random_seed=10))
 
     def test_order_full_hessian(self):
         """
@@ -139,11 +135,7 @@
         """
         cross_grad = self.cross_grad
         cross_grad.approx_hessian = True
-<<<<<<< HEAD
-        self.assertTrue(cross_grad.test_derivatives())
-=======
-        self.assertTrue(cross_grad.test(random_seed=10))
->>>>>>> 5e4b583b
+        self.assertTrue(cross_grad.test_derivatives(random_seed=10))
 
     def test_order_full_hessian(self):
         """
@@ -220,11 +212,7 @@
         """
         cross_grad = self.cross_grad
         cross_grad.approx_hessian = True
-<<<<<<< HEAD
-        self.assertTrue(cross_grad.test_derivatives())
-=======
-        self.assertTrue(cross_grad.test(random_seed=10))
->>>>>>> 5e4b583b
+        self.assertTrue(cross_grad.test_derivatives(random_seed=10))
 
     def test_order_full_hessian(self):
         """
@@ -290,11 +278,7 @@
         """
         cross_grad = self.cross_grad
         cross_grad.approx_hessian = True
-<<<<<<< HEAD
-        self.assertTrue(cross_grad.test_derivatives())
-=======
-        self.assertTrue(cross_grad.test(random_seed=10))
->>>>>>> 5e4b583b
+        self.assertTrue(cross_grad.test_derivatives(random_seed=10))
 
     def test_order_full_hessian(self):
         """
