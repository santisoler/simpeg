--- conflicted
+++ resolved
@@ -72,15 +72,9 @@
         self.dmiscombo = self.dmis0 + self.dmis1
 
     def test_multiDataMisfit(self):
-<<<<<<< HEAD
-        self.dmis0.test_derivatives()
-        self.dmis1.test_derivatives()
+        self.dmis0.test_derivatives(random_seed=42)
+        self.dmis1.test_derivatives(random_seed=42)
         self.dmiscombo.test_derivatives(x=self.model)
-=======
-        self.dmis0.test(random_seed=42)
-        self.dmis1.test(random_seed=42)
-        self.dmiscombo.test(x=self.model)
->>>>>>> 5e4b583b
 
     def test_inv(self):
         reg = regularization.WeightedLeastSquares(self.mesh)
