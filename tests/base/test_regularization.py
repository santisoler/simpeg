from __future__ import print_function
import numpy as np
import unittest
from SimPEG import Mesh, Regularization, Utils, Tests
from scipy.sparse.linalg import dsolve
import inspect

TOL = 1e-20
testReg = True
testRegMesh = True


class RegularizationTests(unittest.TestCase):

    def setUp(self):
        hx, hy, hz = np.random.rand(10), np.random.rand(9), np.random.rand(8)
        hx, hy, hz = hx/hx.sum(), hy/hy.sum(), hz/hz.sum()
        mesh1 = Mesh.TensorMesh([hx])
        mesh2 = Mesh.TensorMesh([hx, hy])
        mesh3 = Mesh.TensorMesh([hx, hy, hz])
        self.meshlist = [mesh1, mesh2, mesh3]

    if testReg:
        def test_regularization(self):
            for R in dir(Regularization):
                r = getattr(Regularization, R)
                if not inspect.isclass(r):
                    continue
                if not issubclass(r, Regularization.BaseRegularization):
                    continue

                for i, mesh in enumerate(self.meshlist):

                    print('Testing {0:d}D'.format(mesh.dim))

                    mapping = r.mapPair(mesh)
                    reg = r(mesh, mapping=mapping)
                    m = np.random.rand(mapping.nP)
                    reg.mref = np.ones_like(m)*np.mean(m)

                    print('Check: phi_m (mref) = {0:f}'.format(reg.eval(reg.mref)))
                    passed = reg.eval(reg.mref) < TOL
                    self.assertTrue(passed)

<<<<<<< HEAD
                    print('Check:', R)
                    passed = Tests.checkDerivative(lambda m : [reg.eval(m), reg.evalDeriv(m)], m, plotIt=False)
                    self.assertTrue(passed)

                    print('Check 2 Deriv:', R)
                    passed = Tests.checkDerivative(lambda m : [reg.evalDeriv(m), reg.eval2Deriv(m)], m, plotIt=False)
=======
                    print 'Check:', R
                    passed = Tests.checkDerivative(lambda m: [reg.eval(m),
                                                   reg.evalDeriv(m)], m,
                                                   plotIt=False)
                    self.assertTrue(passed)

                    print 'Check 2 Deriv:', R
                    passed = Tests.checkDerivative(lambda m: [reg.evalDeriv(m),
                                                   reg.eval2Deriv(m)], m,
                                                   plotIt=False)
>>>>>>> 20b324f0
                    self.assertTrue(passed)

        def test_regularization_ActiveCells(self):
            for R in dir(Regularization):
                r = getattr(Regularization, R)
                if not inspect.isclass(r):
                    continue
                if not issubclass(r, Regularization.BaseRegularization):
                    continue

                for i, mesh in enumerate(self.meshlist):

                    print('Testing Active Cells {0:d}D'.format((mesh.dim)))

                    if mesh.dim == 1:
                        indActive = Utils.mkvc(mesh.gridCC <= 0.8)
                    elif mesh.dim == 2:
                        indActive = Utils.mkvc(mesh.gridCC[:,-1] <= 2*np.sin(2*np.pi*mesh.gridCC[:,0])+0.5)
                    elif mesh.dim == 3:
                        indActive = Utils.mkvc(mesh.gridCC[:,-1] <= 2*np.sin(2*np.pi*mesh.gridCC[:,0])+0.5 * 2*np.sin(2*np.pi*mesh.gridCC[:,1])+0.5)

                    for indAct in [indActive, indActive.nonzero()[0]]: # test both bool and integers
                        reg = r(mesh, indActive=indAct)
                        m = np.random.rand(mesh.nC)[indAct]
                        reg.mref = np.ones_like(m)*np.mean(m)

                    print('Check: phi_m (mref) = {0:f}'.format(reg.eval(reg.mref)))
                    passed = reg.eval(reg.mref) < TOL
                    self.assertTrue(passed)

                    print('Check:', R)
                    passed = Tests.checkDerivative(lambda m : [reg.eval(m), reg.evalDeriv(m)], m, plotIt=False)
                    self.assertTrue(passed)

                    print('Check 2 Deriv:', R)
                    passed = Tests.checkDerivative(lambda m : [reg.evalDeriv(m), reg.eval2Deriv(m)], m, plotIt=False)
                    self.assertTrue(passed)

    if testRegMesh:
        def test_regularizationMesh(self):

            for i, mesh in enumerate(self.meshlist):

                print('Testing {0:d}D'.format(mesh.dim))

                # mapping = r.mapPair(mesh)
                # reg = r(mesh, mapping=mapping)
                # m = np.random.rand(mapping.nP)

                if mesh.dim == 1:
                    indAct = Utils.mkvc(mesh.gridCC <= 0.8)
                elif mesh.dim == 2:
                    indAct = Utils.mkvc(mesh.gridCC[:,-1] <= 2*np.sin(2*np.pi*mesh.gridCC[:,0])+0.5)
                elif mesh.dim == 3:
                    indAct = Utils.mkvc(mesh.gridCC[:,-1] <= 2*np.sin(2*np.pi*mesh.gridCC[:,0])+0.5 * 2*np.sin(2*np.pi*mesh.gridCC[:,1])+0.5)

                regmesh = Regularization.RegularizationMesh(mesh, indActive=indAct)

                assert (regmesh.vol == mesh.vol[indAct]).all()


if __name__ == '__main__':
    unittest.main()<|MERGE_RESOLUTION|>--- conflicted
+++ resolved
@@ -42,14 +42,6 @@
                     passed = reg.eval(reg.mref) < TOL
                     self.assertTrue(passed)
 
-<<<<<<< HEAD
-                    print('Check:', R)
-                    passed = Tests.checkDerivative(lambda m : [reg.eval(m), reg.evalDeriv(m)], m, plotIt=False)
-                    self.assertTrue(passed)
-
-                    print('Check 2 Deriv:', R)
-                    passed = Tests.checkDerivative(lambda m : [reg.evalDeriv(m), reg.eval2Deriv(m)], m, plotIt=False)
-=======
                     print 'Check:', R
                     passed = Tests.checkDerivative(lambda m: [reg.eval(m),
                                                    reg.evalDeriv(m)], m,
@@ -60,7 +52,6 @@
                     passed = Tests.checkDerivative(lambda m: [reg.evalDeriv(m),
                                                    reg.eval2Deriv(m)], m,
                                                    plotIt=False)
->>>>>>> 20b324f0
                     self.assertTrue(passed)
 
         def test_regularization_ActiveCells(self):
