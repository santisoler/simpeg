import numpy as np
import pytest

from simpeg import utils
from simpeg import objective_function
from simpeg.objective_function import BaseObjectiveFunction
from simpeg.objective_function import _validate_multiplier
from simpeg.utils import Zero


class MockObjectiveFunction(BaseObjectiveFunction):
    """Mock objective function class to run tests."""

    def __init__(self, nP=None, result=None):
        self._nP = nP
        self._result = result

    def __call__(self, model, f=None):
        if self._result is None:
            return 1.0
        return self._result

    def deriv(self, model):
        raise NotImplementedError()

    def deriv2(self, model, v=None):
        raise NotImplementedError()

    @property
    def nP(self):
        return self._nP

<<<<<<< HEAD

class MockL2ObjectiveFunction(BaseObjectiveFunction):
    """
    Mock L2 objective function to use in tests.
    """
=======
class TestBaseObjFct(unittest.TestCase):
    def test_derivs(self):
        objfct = objective_function.L2ObjectiveFunction()
        self.assertTrue(objfct.test(eps=1e-9, random_seed=42))

    def test_deriv2(self):
        nP = 100
        mapping = maps.ExpMap(nP=nP)
        m = np.random.rand(nP)
        v = np.random.rand(nP)
        objfct = objective_function.L2ObjectiveFunction(nP=nP, mapping=mapping)
        self.assertTrue(np.allclose(objfct.deriv2(m=m, v=v), objfct.deriv2(m=m) * v))

    def test_scalarmul(self):
        scalar = 10.0
        nP = 100
        objfct_a = objective_function.L2ObjectiveFunction(
            W=utils.sdiag(np.random.randn(nP))
        )
        objfct_b = scalar * objfct_a
        m = np.random.rand(nP)

        objfct_c = objfct_a + objfct_b

        self.assertTrue(scalar * objfct_a(m) == objfct_b(m))
        self.assertTrue(objfct_b.test(random_seed=42))
        self.assertTrue(objfct_c(m) == objfct_a(m) + objfct_b(m))
>>>>>>> 5e4b583b

    def __init__(self):
        self._nP = 3

<<<<<<< HEAD
    @property
    def nP(self):
        return self._nP
=======
    def test_sum(self):
        scalar = 10.0
        nP = 100.0
        objfct = objective_function.L2ObjectiveFunction(
            W=sp.eye(nP)
        ) + scalar * objective_function.L2ObjectiveFunction(W=sp.eye(nP))
        self.assertTrue(objfct.test(eps=1e-9, random_seed=42))

        self.assertTrue(np.all(objfct.multipliers == np.r_[1.0, scalar]))

    def test_2sum(self):
        nP = 80
        alpha1 = 100
        alpha2 = 200

        phi1 = (
            objective_function.L2ObjectiveFunction(W=utils.sdiag(np.random.rand(nP)))
            + alpha1 * objective_function.L2ObjectiveFunction()
        )
        phi2 = objective_function.L2ObjectiveFunction() + alpha2 * phi1
        self.assertTrue(phi2.test(eps=EPS, random_seed=42))
>>>>>>> 5e4b583b

    def __call__(self, model, f=None):
        residual = self.G @ model
        return residual.T @ residual

    def deriv(self, model):
        return 2 * self.G.T @ self.G @ model

    def deriv2(self, model, v=None):
        return 2 * self.G.T @ self.G

    @property
    def G(self):
        if not hasattr(self, "_G"):
            matrix = [
                [1, 2, 3],
                [4, 5, 6],
                [7, 8, 9],
            ]
            self._G = np.array(matrix, dtype=np.float64)
        return self._G


def test_invalid_objfcts_in_combo():
    """Test invalid objective function class in ComboObjectiveFunction."""

    class Dummy:
        pass

    phi = MockObjectiveFunction()
    invalid_phi = Dummy()
    msg = "Unrecognized objective function type Dummy in 'objfcts'."
    with pytest.raises(TypeError, match=msg):
        objective_function.ComboObjectiveFunction(objfcts=[phi, invalid_phi])


def test_test_derivatives():
    """
    Check the `.test_derivatives` method in `BaseObjectiveFunction`
    """
    objfct = MockL2ObjectiveFunction()
    assert objfct.test_derivatives(eps=1e-9)


@pytest.mark.parametrize(
    "objfcts, multipliers",
    (
        (None, None),
        ([MockObjectiveFunction()], None),
        ([MockObjectiveFunction()], [2.5]),
    ),
)
def test_empty_combo(objfcts, multipliers):
    """Test defining an empty ComboObjectiveFunction."""
    combo = objective_function.ComboObjectiveFunction(
        objfcts=objfcts, multipliers=multipliers
    )
    if objfcts is None and multipliers is None:
        assert combo.objfcts == []
        assert combo.multipliers == []
    if objfcts is not None:
        assert combo.objfcts == objfcts
        if multipliers is None:
            assert combo.multipliers == [1]
        else:
            assert combo.multipliers == [2.5]

<<<<<<< HEAD
=======
        self.assertTrue(phi.test(random_seed=42))
>>>>>>> 5e4b583b

class TestOperationsObjectiveFunctions:
    """Test arithmetic operations involving BaseObjectiveFunction"""

    @pytest.mark.parametrize("left", (True, False))
    def test_mul(self, left):
        """
        Test scalar multiplication for BaseObjectiveFunction
        """
        phi = MockObjectiveFunction(nP=3, result=2.0)
        if left:
            new_phi = 3.0 * phi
        else:
            new_phi = phi * 3.0
        assert new_phi.multipliers == [3.0]
        assert new_phi.objfcts == [phi]
        model = np.array([1.0])
        np.testing.assert_allclose(
            3.0 * phi(model),
            new_phi(model),
        )

    def test_div(self):
        """
        Test div of BaseObjectiveFunctions over a scalar
        """
        phi = MockObjectiveFunction(nP=3, result=2.0)
        new_phi = phi / 3.0
        assert new_phi.multipliers == [1.0 / 3.0]
        assert new_phi.objfcts == [phi]
        model = np.array([1.0])
        np.testing.assert_allclose(
            phi(model) / 3.0,
            new_phi(model),
        )

    def test_sum(self):
        """
        Test sum between two BaseObjectiveFunctions
        """
        phi1 = MockObjectiveFunction(nP=3, result=1.0)
        phi2 = MockObjectiveFunction(nP=3, result=2.0)
        new_phi = phi1 + phi2
        assert new_phi.multipliers == [1.0, 1.0]
        assert new_phi.objfcts == [phi1, phi2]
        model = np.array([1.0])
        np.testing.assert_allclose(
            phi1(model) + phi2(model),
            new_phi(model),
        )
<<<<<<< HEAD

    def test_sum_and_mul(self):
        """
        Test sum between several BaseObjectiveFunctions with scalar multiplications
        """
        phi1 = MockObjectiveFunction(nP=3, result=1.0)
        phi2 = MockObjectiveFunction(nP=3, result=2.0)
        phi3 = MockObjectiveFunction(nP=3, result=3.0)
        new_phi = 1.3 * phi1 + 3.3 * phi2 + 4.2 * phi3
        assert new_phi.multipliers == [1.3, 3.3, 4.2]
        assert new_phi.objfcts == [phi1, phi2, phi3]
        model = np.array([1.0])
        np.testing.assert_allclose(
            1.3 * phi1(model) + 3.3 * phi2(model) + 4.2 * phi3(model),
            new_phi(model),
=======
        self.assertTrue(len(phi.objfcts) == 1)
        self.assertTrue(phi.test(random_seed=42))

    def test_updateMultipliers(self):
        nP = 10

        m = np.random.rand(nP)

        W1 = utils.sdiag(np.random.rand(nP))
        W2 = utils.sdiag(np.random.rand(nP))

        phi1 = objective_function.L2ObjectiveFunction(W=W1)
        phi2 = objective_function.L2ObjectiveFunction(W=W2)

        phi = phi1 + phi2

        self.assertTrue(phi(m) == phi1(m) + phi2(m))

        phi.multipliers[0] = utils.Zero()
        self.assertTrue(phi(m) == phi2(m))

        phi.multipliers[0] = 1.0
        phi.multipliers[1] = utils.Zero()

        self.assertTrue(len(phi.objfcts) == 2)
        self.assertTrue(len(phi.multipliers) == 2)
        self.assertTrue(len(phi) == 2)

        self.assertTrue(phi(m) == phi1(m))

    def test_invalid_mapping(self):
        """Test if setting mapping of wrong type raises errors."""

        class Dummy:
            pass

        phi = objective_function.L2ObjectiveFunction()
        invalid_mapping = Dummy()
        msg = "Invalid mapping of class 'Dummy'."
        with pytest.raises(TypeError, match=msg):
            phi.mapping = invalid_mapping

    def test_early_exits(self):
        nP = 10

        m = np.random.rand(nP)
        v = np.random.rand(nP)

        W1 = utils.sdiag(np.random.rand(nP))
        phi1 = objective_function.L2ObjectiveFunction(W=W1)

        phi2 = Error_if_Hit_ObjFct()

        objfct = phi1 + 0 * phi2

        self.assertTrue(len(objfct) == 2)
        self.assertTrue(np.all(objfct.multipliers == np.r_[1, 0]))
        self.assertTrue(objfct(m) == phi1(m))
        self.assertTrue(np.all(objfct.deriv(m) == phi1.deriv(m)))
        self.assertTrue(np.all(objfct.deriv2(m, v) == phi1.deriv2(m, v)))

        objfct.multipliers[1] = utils.Zero()

        self.assertTrue(len(objfct) == 2)
        self.assertTrue(np.all(objfct.multipliers == np.r_[1, 0]))
        self.assertTrue(objfct(m) == phi1(m))
        self.assertTrue(np.all(objfct.deriv(m) == phi1.deriv(m)))
        self.assertTrue(np.all(objfct.deriv2(m, v) == phi1.deriv2(m, v)))

    def test_Maps(self):
        nP = 10
        m = np.random.rand(2 * nP)

        wires = maps.Wires(("sigma", nP), ("mu", nP))

        objfct1 = objective_function.L2ObjectiveFunction(mapping=wires.sigma)
        objfct2 = objective_function.L2ObjectiveFunction(mapping=wires.mu)

        objfct3 = objfct1 + objfct2

        objfct4 = objective_function.L2ObjectiveFunction(nP=nP)

        self.assertTrue(objfct1.nP == 2 * nP)
        self.assertTrue(objfct2.nP == 2 * nP)
        self.assertTrue(objfct3.nP == 2 * nP)

        # print(objfct1.nP, objfct4.nP, objfct4.W.shape, objfct1.W.shape, m[:nP].shape)
        self.assertTrue(objfct1(m) == objfct4(m[:nP]))
        self.assertTrue(objfct2(m) == objfct4(m[nP:]))

        self.assertTrue(objfct3(m) == objfct1(m) + objfct2(m))

        seed = 42
        objfct1.test(random_seed=seed)
        objfct2.test(random_seed=seed)
        objfct3.test(random_seed=seed)

    def test_ComboW(self):
        nP = 15
        m = np.random.rand(nP)

        phi1 = objective_function.L2ObjectiveFunction(nP=nP)
        phi2 = objective_function.L2ObjectiveFunction(nP=nP)

        alpha1 = 2.0
        alpha2 = 0.5

        phi = alpha1 * phi1 + alpha2 * phi2

        r = phi.W * m

        r1 = phi1.W * m
        r2 = phi2.W * m

        print(phi(m), np.inner(r, r))

        self.assertTrue(np.allclose(phi(m), np.inner(r, r)))
        self.assertTrue(
            np.allclose(phi(m), (alpha1 * np.inner(r1, r1) + alpha2 * np.inner(r2, r2)))
>>>>>>> 5e4b583b
        )

    @pytest.mark.parametrize("mul_scalar", (True, False))
    def test_mul_by_zero_object(self, mul_scalar):
        """
        Test forming a ComboObjectiveFunction summing two objective functions
        but multiplying one by Zero.
        """
        n_params = 20
        phi1 = MockObjectiveFunction(nP=n_params, result=1.0)
        phi2 = MockObjectiveFunction(nP=n_params, result=2.0)
        if mul_scalar:
            combo = 3.3 * phi1 + utils.Zero() * phi2
            assert combo.objfcts == [phi1]
            assert combo.multipliers == [3.3]
        else:
            combo = phi1 + utils.Zero() * phi2
            # The combo should be the objective function phi1
            assert combo == phi1

    def test_mul_by_zero_float(self):
        """
        Test forming a ComboObjectiveFunction summing two objective functions
        but multiplying one by zero (float).
        """
        n_params = 20
        phi1 = MockObjectiveFunction(nP=n_params, result=1.0)
        phi2 = MockObjectiveFunction(nP=n_params, result=2.0)
        combo = 2.3 * phi1 + 0.0 * phi2
        assert combo.objfcts == [phi1, phi2]
        assert combo.multipliers == [2.3, 0.0]
        model = np.array([1.0])
        np.testing.assert_allclose(combo(model), 2.3 * phi1(model))

    def test_error_different_np(self):
        """
        Test if error is raised after trying to sum objective functions with
        different nP
        """
        phi1 = MockObjectiveFunction(nP=1)
        phi2 = MockObjectiveFunction(nP=3)
        msg = "Invalid number of parameters"
        with pytest.raises(ValueError, match=msg):
            phi1 + phi2

    @pytest.mark.parametrize("two_combos", (True, False))
    def test_error_different_np_combo(self, two_combos):
        """
        Test if error is raised after trying to sum combo objective functions
        with different nP
        """
        phi1 = 2.0 * MockObjectiveFunction(nP=1) + 3.0 * MockObjectiveFunction(nP=1)
        if two_combos:
            phi2 = 5.0 * MockObjectiveFunction(nP=3) + 6.0 * MockObjectiveFunction(nP=3)
        else:
            phi2 = MockObjectiveFunction(nP=3)
        msg = "Invalid number of parameters"
        with pytest.raises(ValueError, match=msg):
            phi1 + phi2


class TestOperationsComboObjectiveFunctions:
    """Test arithmetic operations involving ComboObjectiveFunction"""

    @pytest.mark.parametrize("unpack_on_add", (True, False))
    def test_mul(self, unpack_on_add):
        """Test if ComboObjectiveFunction multiplication works as expected"""
        n_params = 10
        phi1 = MockObjectiveFunction(nP=n_params, result=1.0)
        phi2 = MockObjectiveFunction(nP=n_params, result=2.0)
        combo = objective_function.ComboObjectiveFunction(
            [phi1, phi2], [2, 3], unpack_on_add=unpack_on_add
        )
        combo_mul = 3.5 * combo
        assert len(combo_mul) == 1
        assert combo_mul.multipliers == [3.5]
        assert combo_mul.objfcts == [combo]
        model = np.array([1.0])
        np.testing.assert_allclose(
            3.5 * combo(model),
            combo_mul(model),
        )

    @pytest.mark.parametrize("unpack_on_add", (True, False))
    def test_add(self, unpack_on_add):
        """Test if ComboObjectiveFunction addition works as expected"""
        n_params = 10
        phi1 = MockObjectiveFunction(nP=n_params, result=1.0)
        phi2 = MockObjectiveFunction(nP=n_params, result=2.0)
        phi3 = MockObjectiveFunction(nP=n_params, result=3.0)
        combo_1 = objective_function.ComboObjectiveFunction(
            [phi1, phi2], [2, 3], unpack_on_add=unpack_on_add
        )
        combo_2 = phi3 + combo_1
        if unpack_on_add:
            assert len(combo_2) == 3
            assert combo_2.multipliers == [1, 2, 3]
            assert combo_2.objfcts == [phi3, phi1, phi2]
        else:
            assert len(combo_2) == 2
            assert combo_2.multipliers == [1, 1]
            assert combo_2.objfcts == [phi3, combo_1]
            combo_1 = combo_2.objfcts[1]
            assert combo_1.multipliers == [2, 3]
        model = np.array([1.0])
        np.testing.assert_allclose(
            phi3(model) + 2 * phi1(model) + 3 * phi2(model),
            combo_2(model),
        )

    def test_add_multiple_terms(self):
        """Test addition of multiple BaseObjectiveFunctions"""
        n_params = 10
        phi1 = MockObjectiveFunction(nP=n_params, result=1.0)
        phi2 = MockObjectiveFunction(nP=n_params, result=2.0)
        phi3 = MockObjectiveFunction(nP=n_params, result=3.0)
        combo = 1.1 * phi1 + 1.2 * phi2 + 1.3 * phi3
        assert len(combo) == 3
        assert combo.multipliers == [1.1, 1.2, 1.3]
        assert combo.objfcts == [phi1, phi2, phi3]
        model = np.array([1.0])
        np.testing.assert_allclose(
            1.1 * phi1(model) + 1.2 * phi2(model) + 1.3 * phi3(model),
            combo(model),
        )

    @pytest.mark.parametrize("unpack_on_add", (True, False))
    def test_add_and_mul(self, unpack_on_add):
        """
        Test ComboObjectiveFunction addition with multiplication

        After multiplying a Combo with a scalar, the `__mul__` method creates
        another Combo for it.
        """
        n_params = 10
        phi1 = MockObjectiveFunction(nP=n_params)
        phi2 = MockObjectiveFunction(nP=n_params)
        phi3 = MockObjectiveFunction(nP=n_params)
        combo_1 = objective_function.ComboObjectiveFunction(
            [phi1, phi2], [2, 3], unpack_on_add=unpack_on_add
        )
        combo_2 = 5 * phi3 + 1.2 * combo_1
        assert len(combo_2) == 2
        assert combo_2.multipliers == [5, 1.2]
        assert combo_2.objfcts == [phi3, combo_1]
        model = np.array([1.0])
        np.testing.assert_allclose(
            5 * phi3(model) + 1.2 * (2 * phi1(model) + 3 * phi2(model)),
            combo_2(model),
        )


class TestMultiplierValidation:
    """
    Test the _validate_multiplier private function.
    """

    @pytest.mark.parametrize(
        "multiplier",
        (
            3.14,
            1,
            np.float64(-15.3),
            np.float32(-10.2),
            np.int64(10),
            np.int32(33),
            Zero(),
        ),
    )
    def test_valid_multipliers(self, multiplier):
        """
        Test function against valid multipliers
        """
        _validate_multiplier(multiplier)

    @pytest.mark.parametrize(
        "multiplier",
        (np.array([1, 3.14]), np.array(3), [1, 2, 3], "string", True, None),
    )
    def test_invalid_multipliers(self, multiplier):
        """
        Test function against invalid multipliers
        """
        with pytest.raises(TypeError, match="Invalid multiplier"):
            _validate_multiplier(multiplier)<|MERGE_RESOLUTION|>--- conflicted
+++ resolved
@@ -30,72 +30,18 @@
     def nP(self):
         return self._nP
 
-<<<<<<< HEAD
 
 class MockL2ObjectiveFunction(BaseObjectiveFunction):
     """
     Mock L2 objective function to use in tests.
     """
-=======
-class TestBaseObjFct(unittest.TestCase):
-    def test_derivs(self):
-        objfct = objective_function.L2ObjectiveFunction()
-        self.assertTrue(objfct.test(eps=1e-9, random_seed=42))
-
-    def test_deriv2(self):
-        nP = 100
-        mapping = maps.ExpMap(nP=nP)
-        m = np.random.rand(nP)
-        v = np.random.rand(nP)
-        objfct = objective_function.L2ObjectiveFunction(nP=nP, mapping=mapping)
-        self.assertTrue(np.allclose(objfct.deriv2(m=m, v=v), objfct.deriv2(m=m) * v))
-
-    def test_scalarmul(self):
-        scalar = 10.0
-        nP = 100
-        objfct_a = objective_function.L2ObjectiveFunction(
-            W=utils.sdiag(np.random.randn(nP))
-        )
-        objfct_b = scalar * objfct_a
-        m = np.random.rand(nP)
-
-        objfct_c = objfct_a + objfct_b
-
-        self.assertTrue(scalar * objfct_a(m) == objfct_b(m))
-        self.assertTrue(objfct_b.test(random_seed=42))
-        self.assertTrue(objfct_c(m) == objfct_a(m) + objfct_b(m))
->>>>>>> 5e4b583b
 
     def __init__(self):
         self._nP = 3
 
-<<<<<<< HEAD
     @property
     def nP(self):
         return self._nP
-=======
-    def test_sum(self):
-        scalar = 10.0
-        nP = 100.0
-        objfct = objective_function.L2ObjectiveFunction(
-            W=sp.eye(nP)
-        ) + scalar * objective_function.L2ObjectiveFunction(W=sp.eye(nP))
-        self.assertTrue(objfct.test(eps=1e-9, random_seed=42))
-
-        self.assertTrue(np.all(objfct.multipliers == np.r_[1.0, scalar]))
-
-    def test_2sum(self):
-        nP = 80
-        alpha1 = 100
-        alpha2 = 200
-
-        phi1 = (
-            objective_function.L2ObjectiveFunction(W=utils.sdiag(np.random.rand(nP)))
-            + alpha1 * objective_function.L2ObjectiveFunction()
-        )
-        phi2 = objective_function.L2ObjectiveFunction() + alpha2 * phi1
-        self.assertTrue(phi2.test(eps=EPS, random_seed=42))
->>>>>>> 5e4b583b
 
     def __call__(self, model, f=None):
         residual = self.G @ model
@@ -137,7 +83,7 @@
     Check the `.test_derivatives` method in `BaseObjectiveFunction`
     """
     objfct = MockL2ObjectiveFunction()
-    assert objfct.test_derivatives(eps=1e-9)
+    assert objfct.test_derivatives(eps=1e-9, random_seed=42)
 
 
 @pytest.mark.parametrize(
@@ -163,10 +109,6 @@
         else:
             assert combo.multipliers == [2.5]
 
-<<<<<<< HEAD
-=======
-        self.assertTrue(phi.test(random_seed=42))
->>>>>>> 5e4b583b
 
 class TestOperationsObjectiveFunctions:
     """Test arithmetic operations involving BaseObjectiveFunction"""
@@ -217,7 +159,6 @@
             phi1(model) + phi2(model),
             new_phi(model),
         )
-<<<<<<< HEAD
 
     def test_sum_and_mul(self):
         """
@@ -233,127 +174,6 @@
         np.testing.assert_allclose(
             1.3 * phi1(model) + 3.3 * phi2(model) + 4.2 * phi3(model),
             new_phi(model),
-=======
-        self.assertTrue(len(phi.objfcts) == 1)
-        self.assertTrue(phi.test(random_seed=42))
-
-    def test_updateMultipliers(self):
-        nP = 10
-
-        m = np.random.rand(nP)
-
-        W1 = utils.sdiag(np.random.rand(nP))
-        W2 = utils.sdiag(np.random.rand(nP))
-
-        phi1 = objective_function.L2ObjectiveFunction(W=W1)
-        phi2 = objective_function.L2ObjectiveFunction(W=W2)
-
-        phi = phi1 + phi2
-
-        self.assertTrue(phi(m) == phi1(m) + phi2(m))
-
-        phi.multipliers[0] = utils.Zero()
-        self.assertTrue(phi(m) == phi2(m))
-
-        phi.multipliers[0] = 1.0
-        phi.multipliers[1] = utils.Zero()
-
-        self.assertTrue(len(phi.objfcts) == 2)
-        self.assertTrue(len(phi.multipliers) == 2)
-        self.assertTrue(len(phi) == 2)
-
-        self.assertTrue(phi(m) == phi1(m))
-
-    def test_invalid_mapping(self):
-        """Test if setting mapping of wrong type raises errors."""
-
-        class Dummy:
-            pass
-
-        phi = objective_function.L2ObjectiveFunction()
-        invalid_mapping = Dummy()
-        msg = "Invalid mapping of class 'Dummy'."
-        with pytest.raises(TypeError, match=msg):
-            phi.mapping = invalid_mapping
-
-    def test_early_exits(self):
-        nP = 10
-
-        m = np.random.rand(nP)
-        v = np.random.rand(nP)
-
-        W1 = utils.sdiag(np.random.rand(nP))
-        phi1 = objective_function.L2ObjectiveFunction(W=W1)
-
-        phi2 = Error_if_Hit_ObjFct()
-
-        objfct = phi1 + 0 * phi2
-
-        self.assertTrue(len(objfct) == 2)
-        self.assertTrue(np.all(objfct.multipliers == np.r_[1, 0]))
-        self.assertTrue(objfct(m) == phi1(m))
-        self.assertTrue(np.all(objfct.deriv(m) == phi1.deriv(m)))
-        self.assertTrue(np.all(objfct.deriv2(m, v) == phi1.deriv2(m, v)))
-
-        objfct.multipliers[1] = utils.Zero()
-
-        self.assertTrue(len(objfct) == 2)
-        self.assertTrue(np.all(objfct.multipliers == np.r_[1, 0]))
-        self.assertTrue(objfct(m) == phi1(m))
-        self.assertTrue(np.all(objfct.deriv(m) == phi1.deriv(m)))
-        self.assertTrue(np.all(objfct.deriv2(m, v) == phi1.deriv2(m, v)))
-
-    def test_Maps(self):
-        nP = 10
-        m = np.random.rand(2 * nP)
-
-        wires = maps.Wires(("sigma", nP), ("mu", nP))
-
-        objfct1 = objective_function.L2ObjectiveFunction(mapping=wires.sigma)
-        objfct2 = objective_function.L2ObjectiveFunction(mapping=wires.mu)
-
-        objfct3 = objfct1 + objfct2
-
-        objfct4 = objective_function.L2ObjectiveFunction(nP=nP)
-
-        self.assertTrue(objfct1.nP == 2 * nP)
-        self.assertTrue(objfct2.nP == 2 * nP)
-        self.assertTrue(objfct3.nP == 2 * nP)
-
-        # print(objfct1.nP, objfct4.nP, objfct4.W.shape, objfct1.W.shape, m[:nP].shape)
-        self.assertTrue(objfct1(m) == objfct4(m[:nP]))
-        self.assertTrue(objfct2(m) == objfct4(m[nP:]))
-
-        self.assertTrue(objfct3(m) == objfct1(m) + objfct2(m))
-
-        seed = 42
-        objfct1.test(random_seed=seed)
-        objfct2.test(random_seed=seed)
-        objfct3.test(random_seed=seed)
-
-    def test_ComboW(self):
-        nP = 15
-        m = np.random.rand(nP)
-
-        phi1 = objective_function.L2ObjectiveFunction(nP=nP)
-        phi2 = objective_function.L2ObjectiveFunction(nP=nP)
-
-        alpha1 = 2.0
-        alpha2 = 0.5
-
-        phi = alpha1 * phi1 + alpha2 * phi2
-
-        r = phi.W * m
-
-        r1 = phi1.W * m
-        r2 = phi2.W * m
-
-        print(phi(m), np.inner(r, r))
-
-        self.assertTrue(np.allclose(phi(m), np.inner(r, r)))
-        self.assertTrue(
-            np.allclose(phi(m), (alpha1 * np.inner(r1, r1) + alpha2 * np.inner(r2, r2)))
->>>>>>> 5e4b583b
         )
 
     @pytest.mark.parametrize("mul_scalar", (True, False))
