import unittest
import discretize

from simpeg import (
    utils,
    maps,
    data_misfit,
    regularization,
    optimization,
    inversion,
    inverse_problem,
    tests,
)
import numpy as np
from simpeg.electromagnetics import spectral_induced_polarization as sip

try:
    from pymatsolver import Pardiso as Solver
except ImportError:
    from simpeg import SolverLU as Solver


class SIPProblemTestsCC(unittest.TestCase):
    def setUp(self):
        cs = 25.0
        hx = [(cs, 0, -1.3), (cs, 21), (cs, 0, 1.3)]
        hz = [(cs, 0, -1.3), (cs, 20)]
        mesh = discretize.TensorMesh([hx, hz], x0="CN")
        blkind0 = utils.model_builder.get_indices_sphere(
            np.r_[-100.0, -200.0], 75.0, mesh.gridCC
        )
        blkind1 = utils.model_builder.get_indices_sphere(
            np.r_[100.0, -200.0], 75.0, mesh.gridCC
        )

        sigma = np.ones(mesh.nC) * 1e-2
        eta = np.zeros(mesh.nC)
        tau = np.ones_like(sigma) * 1.0
        eta[blkind0] = 0.1
        eta[blkind1] = 0.1
        tau[blkind0] = 0.1
        tau[blkind1] = 0.1

        x = mesh.cell_centers_x[
            (mesh.cell_centers_x > -155.0) & (mesh.cell_centers_x < 155.0)
        ]

        Aloc = np.r_[-200.0, 0.0]
        Bloc = np.r_[200.0, 0.0]
        M = utils.ndgrid(x - 25.0, np.r_[0.0])
        N = utils.ndgrid(x + 25.0, np.r_[0.0])

        times = np.arange(10) * 1e-3 + 1e-3
        rx = sip.receivers.Dipole(M, N, times)
        src = sip.sources.Dipole([rx], Aloc, Bloc)
        survey = sip.Survey([src])
        wires = maps.Wires(("eta", mesh.nC), ("taui", mesh.nC))
        problem = sip.Simulation2DCellCentered(
            mesh,
            rho=1.0 / sigma,
            etaMap=wires.eta,
            tauiMap=wires.taui,
            verbose=False,
            solver=Solver,
            survey=survey,
        )
        mSynth = np.r_[eta, 1.0 / tau]
        problem.model = mSynth
        dobs = problem.make_synthetic_data(mSynth, add_noise=True)
        # Now set up the problem to do some minimization
        dmis = data_misfit.L2DataMisfit(data=dobs, simulation=problem)
        reg = regularization.WeightedLeastSquares(mesh)
        opt = optimization.InexactGaussNewton(
            maxIterLS=20, maxIter=10, tolF=1e-6, tolX=1e-6, tolG=1e-6, maxIterCG=6
        )
        invProb = inverse_problem.BaseInvProblem(dmis, reg, opt, beta=1e4)
        inv = inversion.BaseInversion(invProb)

        self.inv = inv
        self.reg = reg
        self.p = problem
        self.mesh = mesh
        self.m0 = mSynth
        self.survey = survey
        self.dmis = dmis
        self.dobs = dobs

    def test_misfit(self):
        np.random.seed(40)  # set a random seed for check_derivative
        passed = tests.check_derivative(
            lambda m: [self.p.dpred(m), lambda mx: self.p.Jvec(self.m0, mx)],
            self.m0,
            plotIt=False,
            num=3,
        )
        self.assertTrue(passed)

    def test_adjoint(self):
        # Adjoint Test
        # u = np.random.rand(self.mesh.nC*self.survey.nSrc)
        rng = np.random.default_rng(seed=38)
        v = rng.uniform(size=self.mesh.nC * 2)
        w = rng.uniform(size=self.survey.nD)
        wtJv = w.dot(self.p.Jvec(self.m0, v))
        vtJtw = v.dot(self.p.Jtvec(self.m0, w))
        passed = np.abs(wtJv - vtJtw) < 1e-10
        print("Adjoint Test", np.abs(wtJv - vtJtw), passed)
        self.assertTrue(passed)

    def test_dataObj(self):
        np.random.seed(40)  # set a random seed for check_derivative
        passed = tests.check_derivative(
            lambda m: [self.dmis(m), self.dmis.deriv(m)], self.m0, plotIt=False, num=3
        )
        self.assertTrue(passed)


class SIPProblemTestsN(unittest.TestCase):
    def setUp(self):
        cs = 25.0
        hx = [(cs, 0, -1.3), (cs, 21), (cs, 0, 1.3)]
        hz = [(cs, 0, -1.3), (cs, 20)]
        mesh = discretize.TensorMesh([hx, hz], x0="CN")
        blkind0 = utils.model_builder.get_indices_sphere(
            np.r_[-100.0, -200.0], 75.0, mesh.gridCC
        )
        blkind1 = utils.model_builder.get_indices_sphere(
            np.r_[100.0, -200.0], 75.0, mesh.gridCC
        )

        sigma = np.ones(mesh.nC) * 1e-2
        eta = np.zeros(mesh.nC)
        tau = np.ones_like(sigma) * 1.0
        eta[blkind0] = 0.1
        eta[blkind1] = 0.1
        tau[blkind0] = 0.1
        tau[blkind1] = 0.1

        x = mesh.cell_centers_x[
            (mesh.cell_centers_x > -155.0) & (mesh.cell_centers_x < 155.0)
        ]

        Aloc = np.r_[-200.0, 0.0]
        Bloc = np.r_[200.0, 0.0]
        M = utils.ndgrid(x - 25.0, np.r_[0.0])
        N = utils.ndgrid(x + 25.0, np.r_[0.0])

        times = np.arange(10) * 1e-3 + 1e-3
        rx = sip.receivers.Dipole(M, N, times)
        src = sip.sources.Dipole([rx], Aloc, Bloc)
        survey = sip.Survey([src])
        wires = maps.Wires(("eta", mesh.nC), ("taui", mesh.nC))
        problem = sip.Simulation2DNodal(
            mesh,
            sigma=sigma,
            etaMap=wires.eta,
            tauiMap=wires.taui,
            verbose=False,
            solver=Solver,
            survey=survey,
        )
        mSynth = np.r_[eta, 1.0 / tau]
        problem.model = mSynth
        dobs = problem.make_synthetic_data(mSynth, add_noise=True)
        # Now set up the problem to do some minimization
        dmis = data_misfit.L2DataMisfit(data=dobs, simulation=problem)
        reg = regularization.WeightedLeastSquares(mesh)
        opt = optimization.InexactGaussNewton(
            maxIterLS=20, maxIter=10, tolF=1e-6, tolX=1e-6, tolG=1e-6, maxIterCG=6
        )
        invProb = inverse_problem.BaseInvProblem(dmis, reg, opt, beta=1e4)
        inv = inversion.BaseInversion(invProb)

        self.inv = inv
        self.reg = reg
        self.p = problem
        self.mesh = mesh
        self.m0 = mSynth
        self.survey = survey
        self.dmis = dmis
        self.dobs = dobs

    def test_misfit(self):
        np.random.seed(40)  # set a random seed for check_derivative
        passed = tests.check_derivative(
            lambda m: [self.p.dpred(m), lambda mx: self.p.Jvec(self.m0, mx)],
            self.m0,
            plotIt=False,
            num=3,
        )
        self.assertTrue(passed)

    def test_adjoint(self):
        # Adjoint Test
        rng = np.random.default_rng(seed=38)
        v = rng.uniform(size=self.mesh.nC * 2)
        w = rng.uniform(size=self.survey.nD)
        wtJv = w.dot(self.p.Jvec(self.m0, v))
        vtJtw = v.dot(self.p.Jtvec(self.m0, w))
        passed = np.abs(wtJv - vtJtw) < 1e-8
        print("Adjoint Test", np.abs(wtJv - vtJtw), passed)
        self.assertTrue(passed)

    def test_dataObj(self):
        np.random.seed(40)  # set a random seed for check_derivative
        passed = tests.check_derivative(
            lambda m: [self.dmis(m), self.dmis.deriv(m)], self.m0, plotIt=False, num=2
        )
        self.assertTrue(passed)


class SIPProblemTestsN_air(unittest.TestCase):
    def setUp(self):
        cs = 25.0
        hx = [(cs, 0, -1.3), (cs, 21), (cs, 0, 1.3)]
        hz = [(cs, 0, -1.3), (cs, 20)]
        mesh = discretize.TensorMesh([hx, hz], x0="CN")
        blkind0 = utils.model_builder.get_indices_sphere(
            np.r_[-100.0, -200.0], 75.0, mesh.gridCC
        )
        blkind1 = utils.model_builder.get_indices_sphere(
            np.r_[100.0, -200.0], 75.0, mesh.gridCC
        )

        sigma = np.ones(mesh.nC) * 1e-2
        eta = np.zeros(mesh.nC)
        tau = np.ones_like(sigma) * 1.0
        c = np.ones_like(sigma)

        eta[blkind0] = 0.1
        eta[blkind1] = 0.1
        tau[blkind0] = 0.1
        tau[blkind1] = 0.1

        x = mesh.cell_centers_x[
            (mesh.cell_centers_x > -155.0) & (mesh.cell_centers_x < 155.0)
        ]

        Aloc = np.r_[-200.0, -50]
        Bloc = np.r_[200.0, -50]
        M = utils.ndgrid(x - 25.0, np.r_[0.0])
        N = utils.ndgrid(x + 25.0, np.r_[0.0])

        airind = mesh.gridCC[:, 1] > -40
        actmapeta = maps.InjectActiveCells(mesh, ~airind, 0.0)
        actmaptau = maps.InjectActiveCells(mesh, ~airind, 1.0)
        actmapc = maps.InjectActiveCells(mesh, ~airind, 1.0)

        times = np.arange(10) * 1e-3 + 1e-3
        rx = sip.receivers.Dipole(M, N, times)
        src = sip.sources.Dipole([rx], Aloc, Bloc)
        survey = sip.Survey([src])

        wires = maps.Wires(
            ("eta", actmapeta.nP), ("taui", actmaptau.nP), ("c", actmapc.nP)
        )
        problem = sip.Simulation2DNodal(
            mesh,
            sigma=sigma,
            etaMap=actmapeta * wires.eta,
            tauiMap=actmaptau * wires.taui,
            cMap=actmapc * wires.c,
            actinds=~airind,
            solver=Solver,
            survey=survey,
        )
        mSynth = np.r_[eta[~airind], 1.0 / tau[~airind], c[~airind]]
        dobs = problem.make_synthetic_data(mSynth, add_noise=True)
        # Now set up the problem to do some minimization
        dmis = data_misfit.L2DataMisfit(data=dobs, simulation=problem)
        reg_eta = regularization.WeightedLeastSquares(
            mesh, mapping=wires.eta, active_cells=~airind
        )
        reg_taui = regularization.WeightedLeastSquares(
            mesh, mapping=wires.taui, active_cells=~airind
        )
        reg_c = regularization.WeightedLeastSquares(
            mesh, mapping=wires.c, active_cells=~airind
        )
        reg = reg_eta + reg_taui + reg_c
        opt = optimization.InexactGaussNewton(
            maxIterLS=20, maxIter=10, tolF=1e-6, tolX=1e-6, tolG=1e-6, maxIterCG=6
        )
        invProb = inverse_problem.BaseInvProblem(dmis, reg, opt, beta=1e4)
        inv = inversion.BaseInversion(invProb)

        self.inv = inv
        self.reg = reg
        self.p = problem
        self.mesh = mesh
        self.m0 = mSynth
        self.survey = survey
        self.dmis = dmis
        self.dobs = dobs

    def test_misfit(self):
        np.random.seed(40)  # set a random seed for check_derivative
        passed = tests.check_derivative(
            lambda m: [self.p.dpred(m), lambda mx: self.p.Jvec(self.m0, mx)],
            self.m0,
            plotIt=False,
            num=3,
        )
        self.assertTrue(passed)

    def test_adjoint(self):
        # Adjoint Test
<<<<<<< HEAD
        v = np.random.rand(self.reg.nP)
        w = np.random.rand(self.survey.nD)
=======
        rng = np.random.default_rng(seed=38)
        v = rng.uniform(size=self.reg.mapping.nP)
        w = rng.uniform(size=self.survey.nD)
>>>>>>> 5e4b583b
        wtJv = w.dot(self.p.Jvec(self.m0, v))
        vtJtw = v.dot(self.p.Jtvec(self.m0, w))
        passed = np.abs(wtJv - vtJtw) < 1e-8
        print("Adjoint Test", np.abs(wtJv - vtJtw), passed)
        self.assertTrue(passed)

    def test_dataObj(self):
        np.random.seed(40)  # set a random seed for check_derivative
        passed = tests.check_derivative(
            lambda m: [self.dmis(m), self.dmis.deriv(m)], self.m0, plotIt=False, num=3
        )
        self.assertTrue(passed)


if __name__ == "__main__":
    unittest.main()<|MERGE_RESOLUTION|>--- conflicted
+++ resolved
@@ -305,14 +305,9 @@
 
     def test_adjoint(self):
         # Adjoint Test
-<<<<<<< HEAD
-        v = np.random.rand(self.reg.nP)
-        w = np.random.rand(self.survey.nD)
-=======
         rng = np.random.default_rng(seed=38)
-        v = rng.uniform(size=self.reg.mapping.nP)
+        v = rng.uniform(size=self.reg.nP)
         w = rng.uniform(size=self.survey.nD)
->>>>>>> 5e4b583b
         wtJv = w.dot(self.p.Jvec(self.m0, v))
         vtJtw = v.dot(self.p.Jtvec(self.m0, w))
         passed = np.abs(wtJv - vtJtw) < 1e-8
