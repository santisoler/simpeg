from __future__ import print_function
import unittest
<<<<<<< HEAD
from SimPEG import (directives, maps,
                    inverse_problem, optimization, data_misfit,
                    inversion, utils, regularization)

from discretize.utils import meshutils
#import SimPEG.PF as PF
from SimPEG.potential_fields import magnetics as mag
=======
from SimPEG import (Directives, Maps,
                    InvProblem, Optimization, DataMisfit,
                    Inversion, Utils, Regularization, Mesh)
from discretize.utils import meshutils
import SimPEG.PF as PF
>>>>>>> 2cb11643
import numpy as np

class MagInvLinProblemTest(unittest.TestCase):

    def setUp(self):

        np.random.seed(0)

        # First we need to define the direction of the inducing field
        # As a simple case, we pick a vertical inducing field of magnitude
        # 50,000nT.
        # From old convention, field orientation is given as an
        # azimuth from North (positive clockwise)
        # and dip from the horizontal (positive downward).
        H0 = (50000., 90., 0.)

        # Create a mesh
        h = [5, 5, 5]
        padDist = np.ones((3, 2)) * 100
        nCpad = [2, 4, 2]

        # Create grid of points for topography
        # Lets create a simple Gaussian topo and set the active cells
        [xx, yy] = np.meshgrid(
            np.linspace(-200., 200., 50),
            np.linspace(-200., 200., 50)
        )

        b = 100
        A = 50
        zz = A*np.exp(-0.5*((xx/b)**2. + (yy/b)**2.))

        # We would usually load a topofile
        topo = np.c_[utils.mkvc(xx), utils.mkvc(yy), utils.mkvc(zz)]

        # Create and array of observation points
        xr = np.linspace(-100., 100., 20)
        yr = np.linspace(-100., 100., 20)
        X, Y = np.meshgrid(xr, yr)
        Z = A*np.exp(-0.5*((X/b)**2. + (Y/b)**2.)) + 5

        # Create a MAGsurvey
<<<<<<< HEAD
        xyzLoc = np.c_[utils.mkvc(X.T), utils.mkvc(Y.T), utils.mkvc(Z.T)]
        rxLoc = mag.point_receiver(xyzLoc)
        srcField = mag.SourceField([rxLoc], parameters=H0)
        survey = mag.MagneticSurvey(srcField)
=======
        xyzLoc = np.c_[Utils.mkvc(X.T), Utils.mkvc(Y.T), Utils.mkvc(Z.T)]
        rxLoc = PF.BaseMag.RxObs(xyzLoc)
        srcField = PF.BaseMag.SrcField([rxLoc], param=H0)
        survey = PF.BaseMag.LinearSurvey(srcField)
>>>>>>> 2cb11643

        # self.mesh.finalize()
        self.mesh = meshutils.mesh_builder_xyz(
            xyzLoc, h, padding_distance=padDist,
            mesh_type='TREE',
        )

        self.mesh = meshutils.refine_tree_xyz(
            self.mesh, topo, method='surface',
            octree_levels=nCpad,
            octree_levels_padding=nCpad,
            finalize=True,
        )

        # Define an active cells from topo
        actv = utils.surface2ind_topo(self.mesh, topo)
        nC = int(actv.sum())

        # We can now create a susceptibility model and generate data
        # Lets start with a simple block in half-space
        self.model = utils.ModelBuilder.addBlock(
            self.mesh.gridCC, np.zeros(self.mesh.nC),
            np.r_[-20, -20, -15], np.r_[20, 20, 20], 0.05
        )[actv]

        # Create active map to go from reduce set to full
        self.actvMap = maps.InjectActiveCells(self.mesh, actv, np.nan)

        # Creat reduced identity map
        idenMap = maps.IdentityMap(nP=nC)

        # Create the forward model operator
        sim = mag.IntegralSimulation(
            self.mesh,
            survey=survey,
            chiMap=idenMap,
            actInd=actv,
            store_sensitivities='ram'
        )
        self.sim = sim
        data = sim.make_synthetic_data(
            self.model, standard_deviation=0.0, noise_floor=1.0, add_noise=True
        )
<<<<<<< HEAD
=======

        # Pair the survey and problem
        survey.pair(prob)

        # Compute linear forward operator and compute some data
        data = prob.fields(self.model)

        # Add noise and uncertainties (1nT)
        noise = np.random.randn(len(data))
        data += noise
        wd = np.ones(len(data))*1.

        survey.dobs = data
        survey.std = wd

        # Create sensitivity weights from our linear forward operator
        rxLoc = survey.srcField.rxList[0].locs
        wr = prob.getJtJdiag(self.model)**0.5
        wr /= np.max(wr)
>>>>>>> 2cb11643

        # Create a regularization
        reg = regularization.Sparse(self.mesh, indActive=actv, mapping=idenMap)
        reg.norms = np.c_[0, 0, 0, 0]

        reg.mref = np.zeros(nC)

        # Data misfit function
        dmis = data_misfit.L2DataMisfit(simulation=sim, data=data)

        # Add directives to the inversion
        opt = optimization.ProjectedGNCG(
            maxIter=10, lower=0., upper=10.,
            maxIterLS=5, maxIterCG=5, tolCG=1e-4,
            stepOffBoundsFact=1e-4
        )

<<<<<<< HEAD
        invProb = inverse_problem.BaseInvProblem(dmis, reg, opt, beta=1e+6)
=======
        invProb = InvProblem.BaseInvProblem(dmis, reg, opt, beta=1e+6)
>>>>>>> 2cb11643

        # Here is where the norms are applied
        # Use pick a treshold parameter empirically based on the distribution of
        #  model parameters
<<<<<<< HEAD
        IRLS = directives.Update_IRLS(
            f_min_change=1e-3, max_irls_iterations=20, beta_tol=1e-1, beta_search=False
=======
        IRLS = Directives.Update_IRLS(
            f_min_change=1e-3, maxIRLSiter=20, beta_tol=1e-1,
            betaSearch=False
>>>>>>> 2cb11643
        )
        update_Jacobi = directives.UpdatePreconditioner()
        sensitivity_weights = directives.UpdateSensitivityWeights()
        self.inv = inversion.BaseInversion(
            invProb,
            directiveList=[IRLS, sensitivity_weights, update_Jacobi]
        )

    def test_mag_inverse(self):

        # Run the inversion
<<<<<<< HEAD
        mrec = self.inv.run(self.model*1e-4)
=======
        mrec = self.inv.run(np.ones_like(self.model)*1e-4)
>>>>>>> 2cb11643

        residual = np.linalg.norm(mrec-self.model) / np.linalg.norm(self.model)
        # print(residual)
        # import matplotlib.pyplot as plt
        # plt.figure()
        # ax = plt.subplot(1, 2, 1)
        # midx = 65
        # self.mesh.plotSlice(self.actvMap*mrec, ax=ax, normal='Y', ind=midx,
        #                grid=True, clim=(0, 0.02))
        # ax.set_xlim(self.mesh.gridCC[:, 0].min(), self.mesh.gridCC[:, 0].max())
        # ax.set_ylim(self.mesh.gridCC[:, 2].min(), self.mesh.gridCC[:, 2].max())

        # ax = plt.subplot(1, 2, 2)
        # self.mesh.plotSlice(self.actvMap*self.model, ax=ax, normal='Y', ind=midx,
        #                grid=True, clim=(0, 0.02))
        # ax.set_xlim(self.mesh.gridCC[:, 0].min(), self.mesh.gridCC[:, 0].max())
        # ax.set_ylim(self.mesh.gridCC[:, 2].min(), self.mesh.gridCC[:, 2].max())
        # plt.show()

<<<<<<< HEAD

        self.assertLess(residual, 1)
=======
        self.assertTrue(residual < 0.5)
>>>>>>> 2cb11643
        # self.assertTrue(residual < 0.05)

    def tearDown(self):
        # Clean up the working directory
        if self.sim.store_sensitivities == 'disk':
            shutil.rmtree(self.sim.sensitivity_path)


if __name__ == '__main__':
    unittest.main()<|MERGE_RESOLUTION|>--- conflicted
+++ resolved
@@ -1,6 +1,5 @@
 from __future__ import print_function
 import unittest
-<<<<<<< HEAD
 from SimPEG import (directives, maps,
                     inverse_problem, optimization, data_misfit,
                     inversion, utils, regularization)
@@ -8,13 +7,6 @@
 from discretize.utils import meshutils
 #import SimPEG.PF as PF
 from SimPEG.potential_fields import magnetics as mag
-=======
-from SimPEG import (Directives, Maps,
-                    InvProblem, Optimization, DataMisfit,
-                    Inversion, Utils, Regularization, Mesh)
-from discretize.utils import meshutils
-import SimPEG.PF as PF
->>>>>>> 2cb11643
 import numpy as np
 
 class MagInvLinProblemTest(unittest.TestCase):
@@ -57,17 +49,10 @@
         Z = A*np.exp(-0.5*((X/b)**2. + (Y/b)**2.)) + 5
 
         # Create a MAGsurvey
-<<<<<<< HEAD
         xyzLoc = np.c_[utils.mkvc(X.T), utils.mkvc(Y.T), utils.mkvc(Z.T)]
         rxLoc = mag.point_receiver(xyzLoc)
         srcField = mag.SourceField([rxLoc], parameters=H0)
         survey = mag.MagneticSurvey(srcField)
-=======
-        xyzLoc = np.c_[Utils.mkvc(X.T), Utils.mkvc(Y.T), Utils.mkvc(Z.T)]
-        rxLoc = PF.BaseMag.RxObs(xyzLoc)
-        srcField = PF.BaseMag.SrcField([rxLoc], param=H0)
-        survey = PF.BaseMag.LinearSurvey(srcField)
->>>>>>> 2cb11643
 
         # self.mesh.finalize()
         self.mesh = meshutils.mesh_builder_xyz(
@@ -111,28 +96,6 @@
         data = sim.make_synthetic_data(
             self.model, standard_deviation=0.0, noise_floor=1.0, add_noise=True
         )
-<<<<<<< HEAD
-=======
-
-        # Pair the survey and problem
-        survey.pair(prob)
-
-        # Compute linear forward operator and compute some data
-        data = prob.fields(self.model)
-
-        # Add noise and uncertainties (1nT)
-        noise = np.random.randn(len(data))
-        data += noise
-        wd = np.ones(len(data))*1.
-
-        survey.dobs = data
-        survey.std = wd
-
-        # Create sensitivity weights from our linear forward operator
-        rxLoc = survey.srcField.rxList[0].locs
-        wr = prob.getJtJdiag(self.model)**0.5
-        wr /= np.max(wr)
->>>>>>> 2cb11643
 
         # Create a regularization
         reg = regularization.Sparse(self.mesh, indActive=actv, mapping=idenMap)
@@ -150,23 +113,13 @@
             stepOffBoundsFact=1e-4
         )
 
-<<<<<<< HEAD
         invProb = inverse_problem.BaseInvProblem(dmis, reg, opt, beta=1e+6)
-=======
-        invProb = InvProblem.BaseInvProblem(dmis, reg, opt, beta=1e+6)
->>>>>>> 2cb11643
 
         # Here is where the norms are applied
         # Use pick a treshold parameter empirically based on the distribution of
         #  model parameters
-<<<<<<< HEAD
         IRLS = directives.Update_IRLS(
             f_min_change=1e-3, max_irls_iterations=20, beta_tol=1e-1, beta_search=False
-=======
-        IRLS = Directives.Update_IRLS(
-            f_min_change=1e-3, maxIRLSiter=20, beta_tol=1e-1,
-            betaSearch=False
->>>>>>> 2cb11643
         )
         update_Jacobi = directives.UpdatePreconditioner()
         sensitivity_weights = directives.UpdateSensitivityWeights()
@@ -178,11 +131,7 @@
     def test_mag_inverse(self):
 
         # Run the inversion
-<<<<<<< HEAD
         mrec = self.inv.run(self.model*1e-4)
-=======
-        mrec = self.inv.run(np.ones_like(self.model)*1e-4)
->>>>>>> 2cb11643
 
         residual = np.linalg.norm(mrec-self.model) / np.linalg.norm(self.model)
         # print(residual)
@@ -202,12 +151,8 @@
         # ax.set_ylim(self.mesh.gridCC[:, 2].min(), self.mesh.gridCC[:, 2].max())
         # plt.show()
 
-<<<<<<< HEAD
 
         self.assertLess(residual, 1)
-=======
-        self.assertTrue(residual < 0.5)
->>>>>>> 2cb11643
         # self.assertTrue(residual < 0.05)
 
     def tearDown(self):
