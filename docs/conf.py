--- conflicted
+++ resolved
@@ -28,7 +28,12 @@
 
 # Add any Sphinx extension module names here, as strings. They can be extensions
 # coming with Sphinx (named 'sphinx.ext.*') or your custom ones.
-extensions = ['sphinx.ext.todo', 'sphinx.ext.mathjax', 'sphinx.ext.viewcode', 'sphinx.ext.autodoc', 'sphinx.ext.intersphinx', 'matplotlib.sphinxext.plot_directive']
+extensions = ['sphinx.ext.todo',
+              'sphinx.ext.mathjax',
+              'sphinx.ext.viewcode',
+              'sphinx.ext.autodoc',
+              'sphinx.ext.intersphinx',
+              'matplotlib.sphinxext.plot_directive']
 
 # Add any paths that contain templates here, relative to this directory.
 templates_path = ['_templates']
@@ -291,10 +296,8 @@
     ('py:class', 'SurveyDC'),
     ('py:class', 'BaseMTFields'),
     ('py:class', 'SolverLU'),
-<<<<<<< HEAD
     ('py:class', 'BaseMagSurvey'),
     ('py:class', 'BaseMagMap'),
-=======
     ('py:class', 'Fields_CC'),
     ('py:class', 'FieldsDC'),
     ('py:class', 'Fields_N'),
@@ -302,5 +305,4 @@
     ('py:class', 'Fields_ky'),
     ('py:class', 'Fields_ky_CC'),
     ('py:class', 'Fields_ky_N'),
->>>>>>> 7fcdc764
 ]